HELP.md
.gradle
build/
!gradle/wrapper/gradle-wrapper.jar
!**/src/main/**/build/
!**/src/test/**/build/

### STS ###
.apt_generated
.classpath
.factorypath
.project
.settings
.springBeans
.sts4-cache
bin/
!**/src/main/**/bin/
!**/src/test/**/bin/

### IntelliJ IDEA ###
.idea
*.iws
*.iml
*.ipr
out/
!**/src/main/**/out/
!**/src/test/**/out/

### NetBeans ###
/nbproject/private/
/nbbuild/
/dist/
/nbdist/
/.nb-gradle/

### VS Code ###
.vscode/

#-----------------

# 환경 변수 파일
.env

# 개발 환경에서의 yml
*-dev.*

# 로그 파일
*.log

# 운영체제별 숨김 파일
.DS_Store
Thumbs.db

# API 키 등 민감 정보 백업 파일
*.secret
*.key
*.pem

# 빌드 산출물 (이미 일부 포함되어 있지만 명확하게 정리)
target/
.gradle/

# 테스트 리포트
/test-output/

# IDE 설정 (이미 포함되어 있지만 재확인)
.idea/

<<<<<<< HEAD
# Supabase Token
=======
# 시크릿 키 숨김
>>>>>>> 725a800e
gradle.properties<|MERGE_RESOLUTION|>--- conflicted
+++ resolved
@@ -66,9 +66,7 @@
 # IDE 설정 (이미 포함되어 있지만 재확인)
 .idea/
 
-<<<<<<< HEAD
+
 # Supabase Token
-=======
 # 시크릿 키 숨김
->>>>>>> 725a800e
 gradle.properties