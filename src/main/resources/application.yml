--- conflicted
+++ resolved
@@ -1,7 +1,6 @@
 app:
   max-active-users: 5 # 예매 페이지에 동시 진입 가능한 최대 사용자 수
   access-key-ttl-minutes: 1 # 예매 페이지 접근 키의 유효시간 (단위: 분)
-<<<<<<< HEAD
     # ✅ 새로 추가: 스케줄러 관련 설정 - [좌석 관리 및 예매 모듈]
   scheduler:
     # 좌석 동기화 스케줄러 설정
@@ -11,10 +10,6 @@
       lock-wait-seconds: 5   # 분산 락 획득 대기 시간
       lock-lease-seconds: 1800  # 분산 락 유지 시간 (30분)
       emergency-enabled: true   # 긴급 동기화 기능 활성화
-=======
-  # ✅ 새로 추가: 스케줄러 관련 설정 - [좌석 관리 및 예매 모듈]
-  scheduler:
->>>>>>> f9730289
     seat-cache-warmup:
       enabled: true          # 좌석 캐시 Warm-up 스케줄러 활성화
       interval-minutes: 5    # 실행 주기 (분)
