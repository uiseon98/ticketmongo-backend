app:
  queue:
    max-active-users: 5 # 예매 페이지에 동시 진입 가능한 최대 사용자 수
    access-key-ttl-seconds: 300 # 예매 페이지 접근 키의 유효시간 (단위: 초)
    top-ranker-count: 5 #  최상위 대기자 기준 설정
  websocket:
    scheduler-health: # WebSocket 연결 현황을 로깅 주기
      delay-ms: 10000
seat:
  reservation:
    ttl-minutes: 5 # 좌석 선점 유지 시간 (분)
    max-seat-count: 2 # 사용자당 최대 선점 가능 좌석 수
    last-update-ttl-hours: 1 # 마지막 업데이트 시간 캐시 TTL (시간)
  polling:
    default-timeout-ms: 30000 # 기본 폴링 타임아웃 (ms)
    max-timeout-ms: 60000 # 최대 폴링 타임아웃 (ms)
    min-timeout-ms: 5000 # 최소 폴링 타임아웃 (ms)
  session:
    max-sessions-per-concert: 1000 # 콘서트당 최대 세션 수
    cleanup-minutes: 5 # 세션 정리 간격 (분)
  lock:
    wait-time-seconds: 3 # 락 획득 대기 시간 (초)
    lease-time-seconds: 10 # 락 보유 시간 (초)
  cache:
    warmup-minutes-before: 10 # 캐시 워밍업 시작 시간 (분 전)

  # ✅ 새로 추가: 스케줄러 관련 설정 - [좌석 관리 및 예매 모듈]
  scheduler:
    seat-cache-warmup:
      enabled: true          # 좌석 캐시 Warm-up 스케줄러 활성화
      interval-minutes: 5    # 실행 주기 (분)
      warmup-minutes-before: 10  # 예매 시작 몇 분 전에 캐시 초기화할지
      lock-wait-seconds: 30  # 분산 락 획득 대기 시간
      lock-lease-seconds: 300  # 분산 락 유지 시간
    waiting-queue:
      enabled: true          # 대기열 스케줄러 활성화 (기존)
      interval-seconds: 10   # 실행 주기 (초)

spring:
  application:
    name: ticketmon-go
  profiles:
    active: ${SPRING_PROFILES_ACTIVE:prod}  # 환경 변수 'SPRING_PROFILES_ACTIVE' 값(.env) 사용, 없으면 'dev'를 기본값으로 설정
    # 로컬 개발 시 'dev' 프로필이 기본으로 활성화됩니다. 배포 시에도 변경 X -> .env에서 SPRING_PROFILES_ACTIVE를 prod로 변경
<<<<<<< HEAD
    include: supabase # 'supabase' 관련 빈(StorageUploader, StorageClient)을 활성화된 프로필과 함께 로드
=======
>>>>>>> cd171ddc
  config:
    import: optional:application-${spring.profiles.active}.yml # 활성화된 프로필에 맞는 추가 설정 파일 로드

  autoconfigure:
    exclude: org.springframework.boot.autoconfigure.jdbc.DataSourceAutoConfiguration  # 임시로 DB 자동 설정 제외 (설정이 없을 경우 에러 방지)
    # 실제 DB 사용 시엔 위 라인 제거. 현재는 데이터소스 수동 설정을 의미

  jackson:
    time-zone: Asia/Seoul  # [기본 설정] 한국 사용자 대상이므로 KST 기준으로 기본 직렬화 설정함
    # 추후 글로벌 확장 시 UTC 또는 타임존 동적 처리로 대체 가능
  main:
    allow-bean-definition-overriding: true

  servlet:
    multipart:
      max-file-size: 11MB  # 단일 파일 최대 크기
      max-request-size: 11MB # 요청 전체의 최대 크기 (일반적으로 동일하게 설정)

    # ✅ 새로 추가: 스케줄러 설정 - [좌석 관리 및 예매 모듈]
  task:
    scheduling:
      enabled: true  # 스케줄러 활성화 (기본값: true)
      pool:
        size: 10     # 스케줄러 스레드 풀 크기
      thread-name-prefix: "ticket-scheduler-"  # 스레드 이름 접두사
    execution:
      pool:
        core-size: 8      # 비동기 작업 스레드 풀 코어 크기
        max-size: 20      # 비동기 작업 스레드 풀 최대 크기
        queue-capacity: 500  # 대기 큐 크기

server:
  port: ${SERVER_PORT:8080}  # .env에서 설정한 포트 사용, 기본은 8080
    #  ssl:
    #    enabled: true # HTTPS 활성화
    #    # .pem 파일 직접 사용 시 필요한 설정들
    #    certificate: classpath:certs/localhost.pem
    #    certificate-private-key: classpath:certs/localhost-key.pem
    # key-store-type을 명시적으로 지정해주는 것이 좋습니다.
    # PEM 파일을 사용할 경우, key-store-type을 비워두거나 특정 타입을 지정하지 않습니다.
    # 하지만 Spring Boot 버전에 따라서는 아래 설정이 필요할 수 있습니다.
  # key-store-type: PKCS12 # 또는 JKS. PEM을 직접 사용할 때는 보통 이 줄이 필요 없습니다.

logging:
  level:
    root: ${LOG_LEVEL:INFO}  # 로그 레벨 설정 (INFO / WARN / ERROR)
    com.team03.ticketmon.seat.service.SeatSyncService: DEBUG
    com.team03.ticketmon.seat.scheduler.SeatSyncScheduler: INFO
    com.team03.ticketmon.seat.controller.SeatSyncController: INFO

toss:
  api:
    url: https://api.tosspayments.com/v1/payments/ # 토스페이먼츠 API의 기본 경로
    confirm-url: ${toss.api.url}confirm # 결제 승인 API 엔드포인트 (${toss.api.url} 재사용)

ai:
  together:
    api-key: ${AI_API_KEY}
    api-url: "https://api.together.xyz/v1/chat/completions"
    model: "meta-llama/Llama-3.3-70B-Instruct-Turbo-Free"
    timeout-seconds: 120
    max-retries: 3
    max-tokens-per-request: 100000
    max-reviews-per-request: 50
    chars-per-token: 2.5
    token-safety-margin: 0.2

  summary:
    condition:
      min-review-count: 10
      significant-count-change: 3
      significant-count-change-ratio: 0.2
      update-on-any-content-change: true
      max-update-interval-hours: 168<|MERGE_RESOLUTION|>--- conflicted
+++ resolved
@@ -42,10 +42,7 @@
   profiles:
     active: ${SPRING_PROFILES_ACTIVE:prod}  # 환경 변수 'SPRING_PROFILES_ACTIVE' 값(.env) 사용, 없으면 'dev'를 기본값으로 설정
     # 로컬 개발 시 'dev' 프로필이 기본으로 활성화됩니다. 배포 시에도 변경 X -> .env에서 SPRING_PROFILES_ACTIVE를 prod로 변경
-<<<<<<< HEAD
-    include: supabase # 'supabase' 관련 빈(StorageUploader, StorageClient)을 활성화된 프로필과 함께 로드
-=======
->>>>>>> cd171ddc
+    # include: supabase # 'supabase' 관련 빈(StorageUploader, StorageClient)을 활성화된 프로필과 함께 로드
   config:
     import: optional:application-${spring.profiles.active}.yml # 활성화된 프로필에 맞는 추가 설정 파일 로드
 
