--- conflicted
+++ resolved
@@ -31,7 +31,11 @@
     time-zone: Asia/Seoul  # [기본 설정] 한국 사용자 대상이므로 KST 기준으로 기본 직렬화 설정함
     # 추후 글로벌 확장 시 UTC 또는 타임존 동적 처리로 대체 가능
 
-<<<<<<< HEAD
+  servlet:
+    multipart:
+      max-file-size: 11MB  # 단일 파일 최대 크기
+      max-request-size: 11MB # 요청 전체의 최대 크기 (일반적으로 동일하게 설정)
+
     # ✅ 새로 추가: 스케줄러 설정 - [좌석 관리 및 예매 모듈]
   task:
     scheduling:
@@ -44,12 +48,6 @@
         core-size: 8      # 비동기 작업 스레드 풀 코어 크기
         max-size: 20      # 비동기 작업 스레드 풀 최대 크기
         queue-capacity: 500  # 대기 큐 크기
-=======
-  servlet:
-    multipart:
-      max-file-size: 11MB  # 단일 파일 최대 크기
-      max-request-size: 11MB # 요청 전체의 최대 크기 (일반적으로 동일하게 설정)
->>>>>>> e8bc53f7
 
 server:
   port: ${SERVER_PORT:8080}  # .env에서 설정한 포트 사용, 기본은 8080
