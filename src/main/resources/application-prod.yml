--- conflicted
+++ resolved
@@ -160,10 +160,6 @@
 
 cors:
   allowed-origins:
-<<<<<<< HEAD
     - "https://ticket-mon.o-r.kr"          # 프론트 도메인
-    - "https://api.ticket-mon.o-r.kr"      #
-    - "http://localhost:3000"              # 로컬 개발용 프론트 도메인
-=======
-    - "https://ticket-mon.o-r.kr"
->>>>>>> 8fbfa0c6
+    - "https://api.ticket-mon.o-r.kr"      # API 도메인
+    - "http://localhost:3000"              # 로컬 개발용 프론트 도메인