spring:
  # Spring Boot 자동 설정을 제외할 항목을 명시
  # AWS S3 자동 설정은 's3' 프로필에서 관리되므로, prod 환경에서 기본적으로 제외
  autoconfigure:
    exclude:
      - io.awspring.cloud.autoconfigure.s3.S3AutoConfiguration

  # 'prod' 프로필이 활성화될 때 's3' 프로필도 함께 포함
  # 이를 통해 운영 환경에서는 S3 관련 빈만 로드됨
  profiles:
    include: s3

  # 운영 데이터베이스 연결 설정
  # 모든 값은 환경 변수로부터 주입 (보안상 민감 정보 직접 노출 금지)
  datasource:
    url: ${DB_URL}
    username: ${DB_USERNAME}
    password: ${DB_PASSWORD}
    driver-class-name: com.mysql.cj.jdbc.Driver

  # JPA (Hibernate) 관련 설정
  jpa:
    hibernate:
      ddl-auto: validate             # 운영 환경에서는 DDL 자동 변경을 금지하고 스키마 유효성만 검사
    show-sql: false                  # 운영 환경에서는 SQL 쿼리 출력을 비활성화하여 성능 및 보안을 강화
#    properties:
#     hibernate:
#       format_sql: false # 운영 환경에서는 쿼리 포맷팅도 성능에 영향을 줄 수 있으므로 비활성화가 권장
    # 이 설정이 필요하다면 주석을 해제하고 'false'로 명시해주세요.

  # Redis 연결 설정
  # 모든 값은 환경 변수로부터 주입
  data:
    redis:
      host: ${SPRING_DATA_REDIS_HOST}
      port: ${SPRING_DATA_REDIS_PORT}
      username: ${SPRING_DATA_REDIS_USERNAME}
      password: ${SPRING_DATA_REDIS_PASSWORD}

<<<<<<< HEAD
# Supabase 관련 설정
# 's3' 프로필을 포함하고 있으므로, Supabase 관련 빈은 운영 환경에서 로드되지 않습니다.
# 따라서 이 설정 블록은 운영 환경에서는 불필요하며, 제거하거나 주석 처리하는 것이 명확합니다.
# supabase:
#   url: ${SUPABASE_URL}
#   key: ${SUPABASE_KEY}
#   profile-bucket: ${SUPABASE_PROFILE_BUCKET}
#   poster-bucket: ${SUPABASE_POSTER_BUCKET}
#   docs-bucket: ${SUPABASE_DOCS_BUCKET}

# AWS S3 관련 설정:
# 's3' 프로필이 활성화될 때 이 설정이 로드
# 실제 AWS Access Key, Secret Key는 환경 변수 또는 보안 저장소에서 주입받아야 함
cloud:
  aws:
    credentials:
      # 액세스 키와 시크릿 키는 환경 변수 (예: AWS_ACCESS_KEY_ID, AWS_SECRET_ACCESS_KEY) 또는 보안 저장소에서 주입
      access-key: ${AWS_ACCESS_KEY_ID}         # 🔒 AWS IAM 사용자 Access Key
      secret-key: ${AWS_SECRET_ACCESS_KEY}     # 🔒 AWS IAM 사용자 Secret Key
    region:
      static: ap-northeast-2                     # 예시: 서울 리전 (실제 운영 환경에 맞게 변경)
    s3:
      bucket: ticketmon-prod-assets         # [권장] 운영 환경용 S3 버킷 이름 (개발 환경과 다르게 설정)
      # prefix(폴더) 기준 관리, supabase → s3 마이그레이션에 최적화
      profile-prefix: profile-imgs/        # 프로필 이미지 저장 경로 접두사 (예: profile-imgs/{userId}.jpg)
      poster-prefix: poster-imgs/          # 포스터 이미지 저장 경로 접두사 (예: poster-imgs/{posterId}.jpg)
      seller-docs-prefix: seller-docs/     # 판매자 서류 저장 경로 접두사 (예: seller-docs/{docId}.pdf)
      # 실제 Key: {prefix}{파일명}
      # 운영 배포시 prod-assets, dev는 dev-assets 등 환경 분리   # S3 버킷 이름 (개발/운영 구분 가능)
=======
  security:
    oauth2:
      client:
        registration:
          google:
            client-id: ${GOOGLE_CLIENT_ID}
            client-secret: ${GOOGLE_CLIENT_SECRET}
            scope:
              - openid
              - profile
              - email
          naver:
            client-id: ${NAVER_CLIENT_ID}
            client-secret: ${NAVER_CLIENT_SECRET}
            client-name: Naver
            authorization-grant-type: authorization_code
            redirect-uri: '{baseUrl}/login/oauth2/code/naver'
            scope:
              - name
              - email
            provider: naver
          kakao:
            client-id: ${KAKAO_CLIENT_ID}
            client-secret: ${KAKAO_CLIENT_SECRET}
            client-name: Kakao
            client-authentication-method: client_secret_post
            authorization-grant-type: authorization_code
            redirect-uri: '{baseUrl}/login/oauth2/code/kakao'
            scope:
              - profile_nickname
              - account_email
            provider: kakao
        provider:
          naver:
            authorization-uri: https://nid.naver.com/oauth2.0/authorize
            token-uri: https://nid.naver.com/oauth2.0/token
            user-info-uri: https://openapi.naver.com/v1/nid/me
            user-name-attribute: response
          kakao:
            authorization-uri: https://kauth.kakao.com/oauth/authorize
            token-uri: https://kauth.kakao.com/oauth/token
            user-info-uri: https://kapi.kakao.com/v2/user/me
            user-name-attribute: id

supabase:
  url: ${SUPABASE_URL}
  key: ${SUPABASE_KEY}
  profile-bucket: ${SUPABASE_PROFILE_BUCKET}
  poster-bucket: ${SUPABASE_POSTER_BUCKET}
  docs-bucket: ${SUPABASE_DOCS_BUCKET}
>>>>>>> 2266cde4

# JWT (JSON Web Token) 관련 설정
# 모든 값은 환경 변수로부터 주입
jwt:
  secret: ${JWT_SECRET} # openssl rand -base64 32
  access-expiration-ms: ${JWT_ACCESS_EXPIRATION_MS:600000}
  refresh-expiration-ms: ${JWT_REFRESH_EXPIRATION_MS:86400000}

# AWS SQS (Simple Queue Service) 관련 설정
# 모든 값은 환경 변수로부터 주입
aws:
  sqs:
    endpoint: ${SQS_ENDPOINT}
    access-key: ${AWS_ACCESS_KEY}
    secret-key: ${AWS_SECRET_KEY}

# 로깅 레벨 설정
# 운영 환경에서는 불필요한 로그 생성을 줄이기 위해 로그 레벨을 높게 설정
logging:
  level:
    root: WARN  # 기본 로그 레벨을 WARN으로 설정
    com.team03: INFO  # 팀 패키지의 로그 레벨을 INFO로 설정합니다. (필요시 WARN 또는 ERROR로 더 제한 가능)
    # WARN -> 실시간 모니터링 툴이 있지 않다면, 불필요한 로그까지 나오는 걸 방지할 수 있음

# Swagger API 문서 설정
swagger:
  enabled: false  # 운영 환경에서는 보안을 위해 Swagger 문서를 비활성화<|MERGE_RESOLUTION|>--- conflicted
+++ resolved
@@ -37,7 +37,6 @@
       username: ${SPRING_DATA_REDIS_USERNAME}
       password: ${SPRING_DATA_REDIS_PASSWORD}
 
-<<<<<<< HEAD
 # Supabase 관련 설정
 # 's3' 프로필을 포함하고 있으므로, Supabase 관련 빈은 운영 환경에서 로드되지 않습니다.
 # 따라서 이 설정 블록은 운영 환경에서는 불필요하며, 제거하거나 주석 처리하는 것이 명확합니다.
@@ -67,7 +66,7 @@
       seller-docs-prefix: seller-docs/     # 판매자 서류 저장 경로 접두사 (예: seller-docs/{docId}.pdf)
       # 실제 Key: {prefix}{파일명}
       # 운영 배포시 prod-assets, dev는 dev-assets 등 환경 분리   # S3 버킷 이름 (개발/운영 구분 가능)
-=======
+
   security:
     oauth2:
       client:
@@ -112,14 +111,6 @@
             user-info-uri: https://kapi.kakao.com/v2/user/me
             user-name-attribute: id
 
-supabase:
-  url: ${SUPABASE_URL}
-  key: ${SUPABASE_KEY}
-  profile-bucket: ${SUPABASE_PROFILE_BUCKET}
-  poster-bucket: ${SUPABASE_POSTER_BUCKET}
-  docs-bucket: ${SUPABASE_DOCS_BUCKET}
->>>>>>> 2266cde4
-
 # JWT (JSON Web Token) 관련 설정
 # 모든 값은 환경 변수로부터 주입
 jwt:
