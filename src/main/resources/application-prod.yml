spring:
  # Spring Boot 자동 설정을 제외할 항목을 명시
  # AWS S3 자동 설정은 's3' 프로필에서 관리되므로, prod 환경에서 기본적으로 제외
  autoconfigure:
    exclude:
      - io.awspring.cloud.autoconfigure.s3.S3AutoConfiguration

  # 'prod' 프로필이 활성화될 때 's3' 프로필도 함께 포함
  # 이를 통해 운영 환경에서는 S3 관련 빈만 로드됨
  profiles:
    include: s3

  # 운영 데이터베이스 연결 설정
  # 모든 값은 환경 변수로부터 주입 (보안상 민감 정보 직접 노출 금지)
  datasource:
    url: ${DB_URL}
    username: ${DB_USERNAME}
    password: ${DB_PASSWORD}
    driver-class-name: com.mysql.cj.jdbc.Driver

  # JPA (Hibernate) 관련 설정
  jpa:
    hibernate:
      ddl-auto: validate             # 운영 환경에서는 DDL 자동 변경을 금지하고 스키마 유효성만 검사
    show-sql: false                  # 운영 환경에서는 SQL 쿼리 출력을 비활성화하여 성능 및 보안을 강화
    #    properties:
    #     hibernate:
    #       format_sql: false # 운영 환경에서는 쿼리 포맷팅도 성능에 영향을 줄 수 있으므로 비활성화가 권장
    # 이 설정이 필요하다면 주석을 해제하고 'false'로 명시해주세요.

  # Redis 연결 설정
  # 모든 값은 환경 변수로부터 주입
  data:
    redis:
      host: ${SPRING_DATA_REDIS_HOST}
      port: ${SPRING_DATA_REDIS_PORT}
      username: ${SPRING_DATA_REDIS_USERNAME}
      password: ${SPRING_DATA_REDIS_PASSWORD}
      ssl:
        enabled: true

  security:
    oauth2:
      client:
        registration:
          google:
            client-id: ${GOOGLE_CLIENT_ID}
            client-secret: ${GOOGLE_CLIENT_SECRET}
            scope:
              - profile
              - email
          naver:
            client-id: ${NAVER_CLIENT_ID}
            client-secret: ${NAVER_CLIENT_SECRET}
            client-name: Naver
            authorization-grant-type: authorization_code
            redirect-uri: '{baseUrl}/login/oauth2/code/naver'
            scope:
              - name
              - email
            provider: naver
          kakao:
            client-id: ${KAKAO_CLIENT_ID}
            client-secret: ${KAKAO_CLIENT_SECRET}
            client-name: Kakao
            client-authentication-method: client_secret_post
            authorization-grant-type: authorization_code
            redirect-uri: '{baseUrl}/login/oauth2/code/kakao'
            scope:
              - profile_nickname
              - account_email
            provider: kakao
        provider:
          naver:
            authorization-uri: https://nid.naver.com/oauth2.0/authorize
            token-uri: https://nid.naver.com/oauth2.0/token
            user-info-uri: https://openapi.naver.com/v1/nid/me
            user-name-attribute: response
          kakao:
            authorization-uri: https://kauth.kakao.com/oauth/authorize
            token-uri: https://kauth.kakao.com/oauth/token
            user-info-uri: https://kapi.kakao.com/v2/user/me
            user-name-attribute: id

# Supabase 관련 설정
# 's3' 프로필을 포함하고 있으므로, Supabase 관련 빈은 운영 환경에서 로드되지 않습니다.
# 따라서 이 설정 블록은 운영 환경에서는 불필요하며, 제거하거나 주석 처리하는 것이 명확합니다.
# supabase:
#   url: ${SUPABASE_URL}
#   key: ${SUPABASE_KEY}
#   profile-bucket: ${SUPABASE_PROFILE_BUCKET}
#   poster-bucket: ${SUPABASE_POSTER_BUCKET}
#   docs-bucket: ${SUPABASE_DOCS_BUCKET}

# AWS S3 관련 설정:
# 's3' 프로필이 활성화될 때 이 설정이 로드
# 실제 AWS Access Key, Secret Key는 환경 변수 또는 보안 저장소에서 주입받아야 함
cloud:
  aws:
    credentials:
      # 액세스 키와 시크릿 키는 환경 변수 (예: AWS_ACCESS_KEY_ID, AWS_SECRET_ACCESS_KEY) 또는 보안 저장소에서 주입
      access-key: ${AWS_ACCESS_KEY_ID}         # 🔒 AWS IAM 사용자 Access Key
      secret-key: ${AWS_SECRET_ACCESS_KEY}     # 🔒 AWS IAM 사용자 Secret Key
    region:
      static: ap-northeast-2                     # 예시: 서울 리전 (실제 운영 환경에 맞게 변경)
    s3:
      bucket: ticketmon-prod-assets         # [권장] 운영 환경용 S3 버킷 이름 (개발 환경과 다르게 설정)
      # prefix(폴더) 기준 관리, supabase → s3 마이그레이션에 최적화
      profile-prefix: profile-imgs/        # 프로필 이미지 저장 경로 접두사 (예: profile-imgs/{userId}.jpg)
      poster-prefix: poster-imgs/          # 포스터 이미지 저장 경로 접두사 (예: poster-imgs/{posterId}.jpg)
      seller-docs-prefix: seller-docs/     # 판매자 서류 저장 경로 접두사 (예: seller-docs/{docId}.pdf)
      # 실제 Key: {prefix}{파일명}
      # 운영 배포시 prod-assets, dev는 dev-assets 등 환경 분리   # S3 버킷 이름 (개발/운영 구분 가능)

# JWT (JSON Web Token) 관련 설정
# 모든 값은 환경 변수로부터 주입
jwt:
  secret: ${JWT_SECRET_KEY} # openssl rand -base64 32
  access-expiration-ms: ${JWT_ACCESS_EXPIRATION_MS:600000}
  refresh-expiration-ms: ${JWT_REFRESH_EXPIRATION_MS:86400000}

# AWS SQS (Simple Queue Service) 관련 설정
# 모든 값은 환경 변수로부터 주입
aws:
  sqs:
    endpoint: ${SQS_ENDPOINT}
    access-key: ${AWS_ACCESS_KEY_ID}
    secret-key: ${AWS_SECRET_ACCESS_KEY}

# 로깅 레벨 설정
# 운영 환경에서는 불필요한 로그 생성을 줄이기 위해 로그 레벨을 높게 설정
logging:
  level:
    root: WARN  # 기본 로그 레벨을 WARN으로 설정
    com.team03: INFO  # 팀 패키지의 로그 레벨을 INFO로 설정합니다. (필요시 WARN 또는 ERROR로 더 제한 가능)
    # WARN -> 실시간 모니터링 툴이 있지 않다면, 불필요한 로그까지 나오는 걸 방지할 수 있음

# Swagger API 문서 설정
swagger:
  enabled: false  # 운영 환경에서는 보안을 위해 Swagger 문서를 비활성화

# 토스페이먼츠 환경변수 주입
toss:
  client-key: ${TOSS_CLIENT_KEY} # 환경 변수에서 주입
  secret-key: ${TOSS_SECRET_KEY} # 환경 변수에서 주입

# Together API 설정
ai:
  together:
    api-key: ${TOGETHER_API_KEY} # 환경 변수에서 주입
    api-url: https://api.together.xyz/v1/chat/completions
    model: meta-llama/Llama-3.3-70B-Instruct-Turbo-Free
    timeout-seconds: 30
    max-retries: 3

#운영환경 도메인
app:
  base-url: ${BASE_URL} # 운영 환경 도메인


cors:
  allowed-origins:
    - "https://ticket-mon.o-r.kr"          # 프론트 도메인
<<<<<<< HEAD
    - "https://api.ticket-mon.o-r.kr"      #
=======
    - "https://api.ticket-mon.o-r.kr"      # API 도메인
>>>>>>> 74de544c
    - "http://localhost:3000"              # 로컬 개발용 프론트 도메인<|MERGE_RESOLUTION|>--- conflicted
+++ resolved
@@ -161,9 +161,5 @@
 cors:
   allowed-origins:
     - "https://ticket-mon.o-r.kr"          # 프론트 도메인
-<<<<<<< HEAD
-    - "https://api.ticket-mon.o-r.kr"      #
-=======
     - "https://api.ticket-mon.o-r.kr"      # API 도메인
->>>>>>> 74de544c
     - "http://localhost:3000"              # 로컬 개발용 프론트 도메인