package com.team03.ticketmon.concert.repository;

import com.team03.ticketmon.concert.domain.Concert;
import com.team03.ticketmon.concert.domain.enums.ConcertStatus;
import org.springframework.data.domain.Page;
import org.springframework.data.domain.Pageable;
import org.springframework.data.jpa.repository.EntityGraph;
import org.springframework.data.jpa.repository.JpaRepository;
import org.springframework.data.jpa.repository.Query;
import org.springframework.data.repository.query.Param;
import org.springframework.stereotype.Repository;

import java.math.BigDecimal;
import java.time.LocalDate;
import java.time.LocalDateTime;
import java.util.List;

/*
 * Concert Repository
 * 콘서트 데이터 접근 계층
 *
 * 🔥 주요 변경사항: 모든 조회 쿼리에서 COMPLETED, CANCELLED 상태 제외
 */

@Repository
public interface ConcertRepository extends JpaRepository<Concert, Long> {

<<<<<<< HEAD
    /**
     * 키워드로 콘서트 검색
     */
    @Query("SELECT c FROM Concert c WHERE " +
            "c.status IN ('SCHEDULED', 'ON_SALE') AND " +
            "(LOWER(c.title) LIKE LOWER(CONCAT('%', :keyword, '%')) OR " +
            "LOWER(c.artist) LIKE LOWER(CONCAT('%', :keyword, '%')) OR " +
            "LOWER(c.venueName) LIKE LOWER(CONCAT('%', :keyword, '%'))) " +
            "ORDER BY c.concertDate ASC")
    List<Concert> findByKeyword(@Param("keyword") String keyword);

    /**
     * 날짜 범위로 콘서트 조회
     */
    @Query("SELECT c FROM Concert c WHERE " +
            "c.status IN ('SCHEDULED', 'ON_SALE') AND " +
            "(:startDate IS NULL OR c.concertDate >= :startDate) AND " +
            "(:endDate IS NULL OR c.concertDate <= :endDate) " +
            "ORDER BY c.concertDate ASC")
    List<Concert> findByDateRange(@Param("startDate") LocalDate startDate,
                                  @Param("endDate") LocalDate endDate);

    /**
     * 가격 범위로 콘서트 조회
     */
    @Query("SELECT DISTINCT c FROM Concert c " +
            "JOIN c.concertSeats cs " +
            "WHERE c.status IN ('SCHEDULED', 'ON_SALE') AND " +
            "(:minPrice IS NULL OR cs.price >= :minPrice) AND " +
            "(:maxPrice IS NULL OR cs.price <= :maxPrice) " +
            "ORDER BY c.concertDate ASC")
    List<Concert> findByPriceRange(@Param("minPrice") BigDecimal minPrice,
                                   @Param("maxPrice") BigDecimal maxPrice);

    /**
     * 날짜와 가격 범위로 콘서트 조회
     */
    @Query("SELECT DISTINCT c FROM Concert c " +
            "JOIN c.concertSeats cs " +
            "WHERE c.status IN ('SCHEDULED', 'ON_SALE') AND " +
            "(:startDate IS NULL OR c.concertDate >= :startDate) AND " +
            "(:endDate IS NULL OR c.concertDate <= :endDate) AND " +
            "(:minPrice IS NULL OR cs.price >= :minPrice) AND " +
            "(:maxPrice IS NULL OR cs.price <= :maxPrice) " +
            "ORDER BY c.concertDate ASC")
    List<Concert> findByDateAndPriceRange(@Param("startDate") LocalDate startDate,
                                          @Param("endDate") LocalDate endDate,
                                          @Param("minPrice") BigDecimal minPrice,
                                          @Param("maxPrice") BigDecimal maxPrice);

    @EntityGraph(attributePaths = {"concertSeats"})
    Page<Concert> findByStatusOrderByConcertDateAsc(ConcertStatus status,
                                                    Pageable pageable);

    List<Concert> findByStatusOrderByConcertDateAsc(ConcertStatus status);

    List<Concert> findByConcertDateAndStatusOrderByConcertDateAsc(LocalDate concertDate,
                                                                  ConcertStatus status);

    List<Concert> findByStatusInOrderByConcertDateAsc(List<ConcertStatus> statuses);

    Page<Concert> findByStatusInOrderByConcertDateAsc(List<ConcertStatus> statuses, Pageable pageable);

    /**
     * 예매 가능한 콘서트 조회
     */
    @Query("SELECT c FROM Concert c WHERE " +
            "c.status = 'ON_SALE' AND " +
            "c.bookingStartDate <= CURRENT_TIMESTAMP AND " +
            "c.bookingEndDate >= CURRENT_TIMESTAMP " +
            "ORDER BY c.concertDate ASC")
    List<Concert> findBookableConcerts();

    /**
     * 리뷰 변동성 기반 업데이트 대상 조회
     */
    @Query("SELECT c FROM Concert c WHERE " +
            "(c.aiSummary IS NULL OR c.aiSummary = '') AND " +
            "(SELECT COUNT(r) FROM Review r WHERE r.concert = c AND r.description IS NOT NULL AND r.description != '') >= :minReviewCount")
    List<Concert> findConcertsNeedingInitialAiSummary(@Param("minReviewCount") Integer minReviewCount);

    @Query("SELECT c FROM Concert c WHERE " +
            "c.aiSummary IS NOT NULL AND c.aiSummary != '' AND " +
            "c.lastReviewModifiedAt > c.aiSummaryGeneratedAt AND " +
            "(SELECT COUNT(r) FROM Review r WHERE r.concert = c AND r.description IS NOT NULL AND r.description != '') >= :minReviewCount")
    List<Concert> findConcertsNeedingAiSummaryUpdate(@Param("minReviewCount") Integer minReviewCount);

    @Query("SELECT c FROM Concert c WHERE " +
            "c.aiSummary IS NOT NULL AND c.aiSummary != '' AND " +
            "c.aiSummaryGeneratedAt < :beforeTime AND " +
            "(SELECT COUNT(r) FROM Review r WHERE r.concert = c AND r.description IS NOT NULL AND r.description != '') >= :minReviewCount")
    List<Concert> findConcertsWithOutdatedSummary(@Param("beforeTime") LocalDateTime beforeTime,
                                                  @Param("minReviewCount") Integer minReviewCount);

    /**
     * 리뷰 수 변화가 큰 콘서트들
     */
    @Query("SELECT c FROM Concert c WHERE " +
            "c.aiSummary IS NOT NULL AND " +
            "ABS((SELECT COUNT(r) FROM Review r WHERE r.concert = c AND r.description IS NOT NULL AND r.description != '') - c.aiSummaryReviewCount) >= :significantChange")
    List<Concert> findConcertsWithSignificantReviewCountChange(@Param("significantChange") Integer significantChange);

    /**
     * 사전 필터링: 최소 리뷰 수 이상인 콘서트들 조회
     */
    @Query("SELECT c FROM Concert c WHERE " +
            "(SELECT COUNT(r) FROM Review r WHERE r.concert = c " +
            "AND r.description IS NOT NULL AND TRIM(r.description) != '' " +
            "AND LENGTH(TRIM(r.description)) >= 10) >= :minReviewCount")
    List<Concert> findConcertsWithMinimumReviews(@Param("minReviewCount") Integer minReviewCount);

    /**
     * ✅ [좌석 관리 및 예매 모듈] 파트에 필요한 메서드 추가
     */

    /**
     * 예매 시작이 임박한 콘서트들 조회 (캐시 Warm-up용)
     * 지정된 시간 범위 내에 예매가 시작되는 SCHEDULED 상태의 콘서트들을 조회합니다.
     *
     * @param startTime 조회 시작 시간 (현재 시간)
     * @param endTime   조회 종료 시간 (현재 시간 + 10분)
     * @return 예매 시작이 임박한 콘서트 목록
     */
    @Query("SELECT c FROM Concert c WHERE " +
            "c.status = 'SCHEDULED' AND " +
            "c.bookingStartDate BETWEEN :startTime AND :endTime " +
            "ORDER BY c.bookingStartDate ASC")
    List<Concert> findUpcomingBookingStarts(@Param("startTime") LocalDateTime startTime,
                                            @Param("endTime") LocalDateTime endTime);

    /**
     * 예매 시작 시간 기준으로 특정 시간 이후에 시작되는 콘서트들 조회
     *
     * @param afterTime 기준 시간
     * @return 기준 시간 이후에 예매가 시작되는 콘서트 목록
     */
    @Query("SELECT c FROM Concert c WHERE " +
            "c.status = 'SCHEDULED' AND " +
            "c.bookingStartDate > :afterTime " +
            "ORDER BY c.bookingStartDate ASC")
    List<Concert> findConcertsBookingStartsAfter(@Param("afterTime") LocalDateTime afterTime);

    /**
     * 오늘 예매가 시작되는 콘서트들 조회
     *
     * @param todayStart 오늘 00:00:00
     * @param todayEnd   오늘 23:59:59
     * @return 오늘 예매가 시작되는 콘서트 목록
     */
    @Query("SELECT c FROM Concert c WHERE " +
            "c.status = 'SCHEDULED' AND " +
            "c.bookingStartDate BETWEEN :todayStart AND :todayEnd " +
            "ORDER BY c.bookingStartDate ASC")
    List<Concert> findTodayBookingStarts(@Param("todayStart") LocalDateTime todayStart,
                                         @Param("todayEnd") LocalDateTime todayEnd);

    /**
     * 현재 예매 가능하고, 상태가 ON_SALE인 모든 콘서트의 ID 목록을 조회합니다.
     * 스케줄러가 대기열을 처리할 대상을 찾기 위해 사용됩니다.
     *
     * @param status 조회할 콘서트 상태 (ConcertStatus.ON_SALE)
     * @return 콘서트 ID 리스트
     */
    @Query("SELECT c.concertId FROM Concert c WHERE c.status = :status")
    List<Long> findConcertIdsByStatus(ConcertStatus status);

    /**
     * bookingStartDate 가 from 이상, to 미만인 공연들을 조회
     */
    List<Concert> findByBookingStartDateBetween(LocalDateTime from, LocalDateTime to);
=======
	/**
	 * 🔥 키워드로 콘서트 검색 - COMPLETED/CANCELLED 제외
	 */
	@Query("SELECT c FROM Concert c WHERE " +
		"c.status IN ('SCHEDULED', 'ON_SALE', 'SOLD_OUT') AND " +  // 🔥 COMPLETED, CANCELLED 제외
		"(LOWER(c.title) LIKE LOWER(CONCAT('%', :keyword, '%')) OR " +
		"LOWER(c.artist) LIKE LOWER(CONCAT('%', :keyword, '%')) OR " +
		"LOWER(c.venueName) LIKE LOWER(CONCAT('%', :keyword, '%'))) " +
		"ORDER BY c.concertDate ASC")
	List<Concert> findByKeyword(@Param("keyword") String keyword);

	/**
	 * 🔥 날짜 범위로 콘서트 조회 - COMPLETED/CANCELLED 제외
	 */
	@Query("SELECT c FROM Concert c WHERE " +
		"c.status IN ('SCHEDULED', 'ON_SALE', 'SOLD_OUT') AND " +  // 🔥 COMPLETED, CANCELLED 제외
		"(:startDate IS NULL OR c.concertDate >= :startDate) AND " +
		"(:endDate IS NULL OR c.concertDate <= :endDate) " +
		"ORDER BY c.concertDate ASC")
	List<Concert> findByDateRange(@Param("startDate") LocalDate startDate,
		@Param("endDate") LocalDate endDate);

	/**
	 * 🔥 가격 범위로 콘서트 조회 - COMPLETED/CANCELLED 제외
	 */
	@Query("SELECT DISTINCT c FROM Concert c " +
		"JOIN c.concertSeats cs " +
		"WHERE c.status IN ('SCHEDULED', 'ON_SALE', 'SOLD_OUT') AND " +  // 🔥 COMPLETED, CANCELLED 제외
		"(:minPrice IS NULL OR cs.price >= :minPrice) AND " +
		"(:maxPrice IS NULL OR cs.price <= :maxPrice) " +
		"ORDER BY c.concertDate ASC")
	List<Concert> findByPriceRange(@Param("minPrice") BigDecimal minPrice,
		@Param("maxPrice") BigDecimal maxPrice);

	/**
	 * 🔥 날짜와 가격 범위로 콘서트 조회 - COMPLETED/CANCELLED 제외
	 */
	@Query("SELECT DISTINCT c FROM Concert c " +
		"JOIN c.concertSeats cs " +
		"WHERE c.status IN ('SCHEDULED', 'ON_SALE', 'SOLD_OUT') AND " +  // 🔥 COMPLETED, CANCELLED 제외
		"(:startDate IS NULL OR c.concertDate >= :startDate) AND " +
		"(:endDate IS NULL OR c.concertDate <= :endDate) AND " +
		"(:minPrice IS NULL OR cs.price >= :minPrice) AND " +
		"(:maxPrice IS NULL OR cs.price <= :maxPrice) " +
		"ORDER BY c.concertDate ASC")
	List<Concert> findByDateAndPriceRange(@Param("startDate") LocalDate startDate,
		@Param("endDate") LocalDate endDate,
		@Param("minPrice") BigDecimal minPrice,
		@Param("maxPrice") BigDecimal maxPrice);

	@EntityGraph(attributePaths = {"concertSeats"})
	Page<Concert> findByStatusOrderByConcertDateAsc(ConcertStatus status,
		Pageable pageable);

	List<Concert> findByStatusOrderByConcertDateAsc(ConcertStatus status);

	List<Concert> findByConcertDateAndStatusOrderByConcertDateAsc(LocalDate concertDate,
		ConcertStatus status);

	List<Concert> findByStatusInOrderByConcertDateAsc(List<ConcertStatus> statuses);

	/**
	 * 🔥 페이징된 상태별 콘서트 조회 - COMPLETED/CANCELLED 자동 제외
	 */
	@Query("SELECT c FROM Concert c WHERE " +
		"c.status IN :statuses AND " +
		"c.status NOT IN ('COMPLETED', 'CANCELLED') " +  // 🔥 명시적으로 제외
		"ORDER BY c.concertDate ASC")
	Page<Concert> findByStatusInOrderByConcertDateAscExcludingCompleted(
		@Param("statuses") List<ConcertStatus> statuses,
		Pageable pageable);

	/**
	 * 🔥 기본 콘서트 목록 조회 (페이징 + 정렬) - COMPLETED/CANCELLED 제외
	 * 정렬은 Pageable의 Sort 정보를 사용하여 동적으로 처리
	 */
	@Query("SELECT c FROM Concert c WHERE " +
		"c.status IN ('SCHEDULED', 'ON_SALE', 'SOLD_OUT')")
	Page<Concert> findActiveConcerts(Pageable pageable);

	/**
	 * 🔥 기본 콘서트 목록 조회 (페이징 없음, 기본 정렬) - COMPLETED/CANCELLED 제외
	 */
	@Query("SELECT c FROM Concert c WHERE " +
		"c.status IN ('SCHEDULED', 'ON_SALE', 'SOLD_OUT') " +
		"ORDER BY c.concertDate ASC")
	List<Concert> findActiveConcerts();

	/**
	 * 예매 가능한 콘서트 조회
	 */
	@Query("SELECT c FROM Concert c WHERE " +
		"c.status = 'ON_SALE' AND " +
		"c.bookingStartDate <= CURRENT_TIMESTAMP AND " +
		"c.bookingEndDate >= CURRENT_TIMESTAMP " +
		"ORDER BY c.concertDate ASC")
	List<Concert> findBookableConcerts();

	/**
	 * 리뷰 변동성 기반 업데이트 대상 조회
	 */
	@Query("SELECT c FROM Concert c WHERE " +
		"(c.aiSummary IS NULL OR c.aiSummary = '') AND " +
		"(SELECT COUNT(r) FROM Review r WHERE r.concert = c AND r.description IS NOT NULL AND r.description != '') >= :minReviewCount")
	List<Concert> findConcertsNeedingInitialAiSummary(@Param("minReviewCount") Integer minReviewCount);

	@Query("SELECT c FROM Concert c WHERE " +
		"c.aiSummary IS NOT NULL AND c.aiSummary != '' AND " +
		"c.lastReviewModifiedAt > c.aiSummaryGeneratedAt AND " +
		"(SELECT COUNT(r) FROM Review r WHERE r.concert = c AND r.description IS NOT NULL AND r.description != '') >= :minReviewCount")
	List<Concert> findConcertsNeedingAiSummaryUpdate(@Param("minReviewCount") Integer minReviewCount);

	@Query("SELECT c FROM Concert c WHERE " +
		"c.aiSummary IS NOT NULL AND c.aiSummary != '' AND " +
		"c.aiSummaryGeneratedAt < :beforeTime AND " +
		"(SELECT COUNT(r) FROM Review r WHERE r.concert = c AND r.description IS NOT NULL AND r.description != '') >= :minReviewCount")
	List<Concert> findConcertsWithOutdatedSummary(@Param("beforeTime") LocalDateTime beforeTime,
		@Param("minReviewCount") Integer minReviewCount);

	/**
	 * 리뷰 수 변화가 큰 콘서트들
	 */
	@Query("SELECT c FROM Concert c WHERE " +
		"c.aiSummary IS NOT NULL AND " +
		"ABS((SELECT COUNT(r) FROM Review r WHERE r.concert = c AND r.description IS NOT NULL AND r.description != '') - c.aiSummaryReviewCount) >= :significantChange")
	List<Concert> findConcertsWithSignificantReviewCountChange(@Param("significantChange") Integer significantChange);

	/**
	 * 사전 필터링: 최소 리뷰 수 이상인 콘서트들 조회
	 */
	@Query("SELECT c FROM Concert c WHERE " +
		"(SELECT COUNT(r) FROM Review r WHERE r.concert = c " +
		"AND r.description IS NOT NULL AND TRIM(r.description) != '' " +
		"AND LENGTH(TRIM(r.description)) >= 10) >= :minReviewCount")
	List<Concert> findConcertsWithMinimumReviews(@Param("minReviewCount") Integer minReviewCount);

	/**
	 * ✅ [좌석 관리 및 예매 모듈] 파트에 필요한 메서드 추가
	 */

	/**
	 * 예매 시작이 임박한 콘서트들 조회 (캐시 Warm-up용)
	 * 지정된 시간 범위 내에 예매가 시작되는 SCHEDULED 상태의 콘서트들을 조회합니다.
	 *
	 * @param startTime 조회 시작 시간 (현재 시간)
	 * @param endTime 조회 종료 시간 (현재 시간 + 10분)
	 * @return 예매 시작이 임박한 콘서트 목록
	 */
	@Query("SELECT c FROM Concert c WHERE " +
		"c.status = 'SCHEDULED' AND " +
		"c.bookingStartDate BETWEEN :startTime AND :endTime " +
		"ORDER BY c.bookingStartDate ASC")
	List<Concert> findUpcomingBookingStarts(@Param("startTime") LocalDateTime startTime,
		@Param("endTime") LocalDateTime endTime);

	/**
	 * 예매 시작 시간 기준으로 특정 시간 이후에 시작되는 콘서트들 조회
	 *
	 * @param afterTime 기준 시간
	 * @return 기준 시간 이후에 예매가 시작되는 콘서트 목록
	 */
	@Query("SELECT c FROM Concert c WHERE " +
		"c.status = 'SCHEDULED' AND " +
		"c.bookingStartDate > :afterTime " +
		"ORDER BY c.bookingStartDate ASC")
	List<Concert> findConcertsBookingStartsAfter(@Param("afterTime") LocalDateTime afterTime);

	/**
	 * 오늘 예매가 시작되는 콘서트들 조회
	 *
	 * @param todayStart 오늘 00:00:00
	 * @param todayEnd 오늘 23:59:59
	 * @return 오늘 예매가 시작되는 콘서트 목록
	 */
	@Query("SELECT c FROM Concert c WHERE " +
		"c.status = 'SCHEDULED' AND " +
		"c.bookingStartDate BETWEEN :todayStart AND :todayEnd " +
		"ORDER BY c.bookingStartDate ASC")
	List<Concert> findTodayBookingStarts(@Param("todayStart") LocalDateTime todayStart,
		@Param("todayEnd") LocalDateTime todayEnd);

	/**
	 * 현재 예매 가능하고, 상태가 ON_SALE인 모든 콘서트의 ID 목록을 조회합니다.
	 * 스케줄러가 대기열을 처리할 대상을 찾기 위해 사용됩니다.
	 * @param status 조회할 콘서트 상태 (ConcertStatus.ON_SALE)
	 * @return 콘서트 ID 리스트
	 */
	@Query("SELECT c.concertId FROM Concert c WHERE c.status = :status")
	List<Long> findConcertIdsByStatus(ConcertStatus status);
>>>>>>> 71646859
}<|MERGE_RESOLUTION|>--- conflicted
+++ resolved
@@ -4,14 +4,13 @@
 import com.team03.ticketmon.concert.domain.enums.ConcertStatus;
 import org.springframework.data.domain.Page;
 import org.springframework.data.domain.Pageable;
+import org.springframework.data.jpa.repository.JpaRepository;
 import org.springframework.data.jpa.repository.EntityGraph;
-import org.springframework.data.jpa.repository.JpaRepository;
 import org.springframework.data.jpa.repository.Query;
 import org.springframework.data.repository.query.Param;
 import org.springframework.stereotype.Repository;
-
+import java.time.LocalDate;
 import java.math.BigDecimal;
-import java.time.LocalDate;
 import java.time.LocalDateTime;
 import java.util.List;
 
@@ -25,178 +24,6 @@
 @Repository
 public interface ConcertRepository extends JpaRepository<Concert, Long> {
 
-<<<<<<< HEAD
-    /**
-     * 키워드로 콘서트 검색
-     */
-    @Query("SELECT c FROM Concert c WHERE " +
-            "c.status IN ('SCHEDULED', 'ON_SALE') AND " +
-            "(LOWER(c.title) LIKE LOWER(CONCAT('%', :keyword, '%')) OR " +
-            "LOWER(c.artist) LIKE LOWER(CONCAT('%', :keyword, '%')) OR " +
-            "LOWER(c.venueName) LIKE LOWER(CONCAT('%', :keyword, '%'))) " +
-            "ORDER BY c.concertDate ASC")
-    List<Concert> findByKeyword(@Param("keyword") String keyword);
-
-    /**
-     * 날짜 범위로 콘서트 조회
-     */
-    @Query("SELECT c FROM Concert c WHERE " +
-            "c.status IN ('SCHEDULED', 'ON_SALE') AND " +
-            "(:startDate IS NULL OR c.concertDate >= :startDate) AND " +
-            "(:endDate IS NULL OR c.concertDate <= :endDate) " +
-            "ORDER BY c.concertDate ASC")
-    List<Concert> findByDateRange(@Param("startDate") LocalDate startDate,
-                                  @Param("endDate") LocalDate endDate);
-
-    /**
-     * 가격 범위로 콘서트 조회
-     */
-    @Query("SELECT DISTINCT c FROM Concert c " +
-            "JOIN c.concertSeats cs " +
-            "WHERE c.status IN ('SCHEDULED', 'ON_SALE') AND " +
-            "(:minPrice IS NULL OR cs.price >= :minPrice) AND " +
-            "(:maxPrice IS NULL OR cs.price <= :maxPrice) " +
-            "ORDER BY c.concertDate ASC")
-    List<Concert> findByPriceRange(@Param("minPrice") BigDecimal minPrice,
-                                   @Param("maxPrice") BigDecimal maxPrice);
-
-    /**
-     * 날짜와 가격 범위로 콘서트 조회
-     */
-    @Query("SELECT DISTINCT c FROM Concert c " +
-            "JOIN c.concertSeats cs " +
-            "WHERE c.status IN ('SCHEDULED', 'ON_SALE') AND " +
-            "(:startDate IS NULL OR c.concertDate >= :startDate) AND " +
-            "(:endDate IS NULL OR c.concertDate <= :endDate) AND " +
-            "(:minPrice IS NULL OR cs.price >= :minPrice) AND " +
-            "(:maxPrice IS NULL OR cs.price <= :maxPrice) " +
-            "ORDER BY c.concertDate ASC")
-    List<Concert> findByDateAndPriceRange(@Param("startDate") LocalDate startDate,
-                                          @Param("endDate") LocalDate endDate,
-                                          @Param("minPrice") BigDecimal minPrice,
-                                          @Param("maxPrice") BigDecimal maxPrice);
-
-    @EntityGraph(attributePaths = {"concertSeats"})
-    Page<Concert> findByStatusOrderByConcertDateAsc(ConcertStatus status,
-                                                    Pageable pageable);
-
-    List<Concert> findByStatusOrderByConcertDateAsc(ConcertStatus status);
-
-    List<Concert> findByConcertDateAndStatusOrderByConcertDateAsc(LocalDate concertDate,
-                                                                  ConcertStatus status);
-
-    List<Concert> findByStatusInOrderByConcertDateAsc(List<ConcertStatus> statuses);
-
-    Page<Concert> findByStatusInOrderByConcertDateAsc(List<ConcertStatus> statuses, Pageable pageable);
-
-    /**
-     * 예매 가능한 콘서트 조회
-     */
-    @Query("SELECT c FROM Concert c WHERE " +
-            "c.status = 'ON_SALE' AND " +
-            "c.bookingStartDate <= CURRENT_TIMESTAMP AND " +
-            "c.bookingEndDate >= CURRENT_TIMESTAMP " +
-            "ORDER BY c.concertDate ASC")
-    List<Concert> findBookableConcerts();
-
-    /**
-     * 리뷰 변동성 기반 업데이트 대상 조회
-     */
-    @Query("SELECT c FROM Concert c WHERE " +
-            "(c.aiSummary IS NULL OR c.aiSummary = '') AND " +
-            "(SELECT COUNT(r) FROM Review r WHERE r.concert = c AND r.description IS NOT NULL AND r.description != '') >= :minReviewCount")
-    List<Concert> findConcertsNeedingInitialAiSummary(@Param("minReviewCount") Integer minReviewCount);
-
-    @Query("SELECT c FROM Concert c WHERE " +
-            "c.aiSummary IS NOT NULL AND c.aiSummary != '' AND " +
-            "c.lastReviewModifiedAt > c.aiSummaryGeneratedAt AND " +
-            "(SELECT COUNT(r) FROM Review r WHERE r.concert = c AND r.description IS NOT NULL AND r.description != '') >= :minReviewCount")
-    List<Concert> findConcertsNeedingAiSummaryUpdate(@Param("minReviewCount") Integer minReviewCount);
-
-    @Query("SELECT c FROM Concert c WHERE " +
-            "c.aiSummary IS NOT NULL AND c.aiSummary != '' AND " +
-            "c.aiSummaryGeneratedAt < :beforeTime AND " +
-            "(SELECT COUNT(r) FROM Review r WHERE r.concert = c AND r.description IS NOT NULL AND r.description != '') >= :minReviewCount")
-    List<Concert> findConcertsWithOutdatedSummary(@Param("beforeTime") LocalDateTime beforeTime,
-                                                  @Param("minReviewCount") Integer minReviewCount);
-
-    /**
-     * 리뷰 수 변화가 큰 콘서트들
-     */
-    @Query("SELECT c FROM Concert c WHERE " +
-            "c.aiSummary IS NOT NULL AND " +
-            "ABS((SELECT COUNT(r) FROM Review r WHERE r.concert = c AND r.description IS NOT NULL AND r.description != '') - c.aiSummaryReviewCount) >= :significantChange")
-    List<Concert> findConcertsWithSignificantReviewCountChange(@Param("significantChange") Integer significantChange);
-
-    /**
-     * 사전 필터링: 최소 리뷰 수 이상인 콘서트들 조회
-     */
-    @Query("SELECT c FROM Concert c WHERE " +
-            "(SELECT COUNT(r) FROM Review r WHERE r.concert = c " +
-            "AND r.description IS NOT NULL AND TRIM(r.description) != '' " +
-            "AND LENGTH(TRIM(r.description)) >= 10) >= :minReviewCount")
-    List<Concert> findConcertsWithMinimumReviews(@Param("minReviewCount") Integer minReviewCount);
-
-    /**
-     * ✅ [좌석 관리 및 예매 모듈] 파트에 필요한 메서드 추가
-     */
-
-    /**
-     * 예매 시작이 임박한 콘서트들 조회 (캐시 Warm-up용)
-     * 지정된 시간 범위 내에 예매가 시작되는 SCHEDULED 상태의 콘서트들을 조회합니다.
-     *
-     * @param startTime 조회 시작 시간 (현재 시간)
-     * @param endTime   조회 종료 시간 (현재 시간 + 10분)
-     * @return 예매 시작이 임박한 콘서트 목록
-     */
-    @Query("SELECT c FROM Concert c WHERE " +
-            "c.status = 'SCHEDULED' AND " +
-            "c.bookingStartDate BETWEEN :startTime AND :endTime " +
-            "ORDER BY c.bookingStartDate ASC")
-    List<Concert> findUpcomingBookingStarts(@Param("startTime") LocalDateTime startTime,
-                                            @Param("endTime") LocalDateTime endTime);
-
-    /**
-     * 예매 시작 시간 기준으로 특정 시간 이후에 시작되는 콘서트들 조회
-     *
-     * @param afterTime 기준 시간
-     * @return 기준 시간 이후에 예매가 시작되는 콘서트 목록
-     */
-    @Query("SELECT c FROM Concert c WHERE " +
-            "c.status = 'SCHEDULED' AND " +
-            "c.bookingStartDate > :afterTime " +
-            "ORDER BY c.bookingStartDate ASC")
-    List<Concert> findConcertsBookingStartsAfter(@Param("afterTime") LocalDateTime afterTime);
-
-    /**
-     * 오늘 예매가 시작되는 콘서트들 조회
-     *
-     * @param todayStart 오늘 00:00:00
-     * @param todayEnd   오늘 23:59:59
-     * @return 오늘 예매가 시작되는 콘서트 목록
-     */
-    @Query("SELECT c FROM Concert c WHERE " +
-            "c.status = 'SCHEDULED' AND " +
-            "c.bookingStartDate BETWEEN :todayStart AND :todayEnd " +
-            "ORDER BY c.bookingStartDate ASC")
-    List<Concert> findTodayBookingStarts(@Param("todayStart") LocalDateTime todayStart,
-                                         @Param("todayEnd") LocalDateTime todayEnd);
-
-    /**
-     * 현재 예매 가능하고, 상태가 ON_SALE인 모든 콘서트의 ID 목록을 조회합니다.
-     * 스케줄러가 대기열을 처리할 대상을 찾기 위해 사용됩니다.
-     *
-     * @param status 조회할 콘서트 상태 (ConcertStatus.ON_SALE)
-     * @return 콘서트 ID 리스트
-     */
-    @Query("SELECT c.concertId FROM Concert c WHERE c.status = :status")
-    List<Long> findConcertIdsByStatus(ConcertStatus status);
-
-    /**
-     * bookingStartDate 가 from 이상, to 미만인 공연들을 조회
-     */
-    List<Concert> findByBookingStartDateBetween(LocalDateTime from, LocalDateTime to);
-=======
 	/**
 	 * 🔥 키워드로 콘서트 검색 - COMPLETED/CANCELLED 제외
 	 */
@@ -386,5 +213,9 @@
 	 */
 	@Query("SELECT c.concertId FROM Concert c WHERE c.status = :status")
 	List<Long> findConcertIdsByStatus(ConcertStatus status);
->>>>>>> 71646859
+
+    /**
+     * bookingStartDate 가 from 이상, to 미만인 공연들을 조회
+     */
+    List<Concert> findByBookingStartDateBetween(LocalDateTime from, LocalDateTime to);
 }