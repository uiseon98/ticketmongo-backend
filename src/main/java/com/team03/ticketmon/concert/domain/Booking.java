package com.team03.ticketmon.concert.domain;

import jakarta.persistence.*;
<<<<<<< HEAD
import lombok.Data;
import lombok.EqualsAndHashCode;
=======
>>>>>>> 0139f30a
import lombok.Getter;
import lombok.NoArgsConstructor;
import lombok.AllArgsConstructor;
import lombok.Setter;
import lombok.ToString;

import java.math.BigDecimal;
import java.util.List;

import com.team03.ticketmon.concert.domain.enums.BookingStatus;

/**
 * Booking Entity
 * 예매 정보 관리
 */

@Entity
@Getter
@Setter
<<<<<<< HEAD
=======
@Table(name = "bookings")
>>>>>>> 0139f30a
@ToString(exclude = {"concert", "tickets"})
@EqualsAndHashCode(of = "bookingId")
@NoArgsConstructor
@AllArgsConstructor
public class Booking {
	@Id
	@GeneratedValue(strategy = GenerationType.IDENTITY)
	@Column(name = "booking_id")
	private Long bookingId;

	@Column(name = "user_id", nullable = false)
	private Long userId;

	@ManyToOne(fetch = FetchType.LAZY)
	@JoinColumn(name = "concert_id", nullable = false)
	private Concert concert;

	@Column(name = "booking_number", nullable = false, unique = true)
	private String bookingNumber;

	@Column(name = "total_amount", precision = 12, scale = 2, nullable = false)
	private BigDecimal totalAmount;

<<<<<<< HEAD
	@Enumerated(EnumType.STRING)
	@Column(length = 20, nullable = false)
	private BookingStatus status = BookingStatus.PENDING;
=======
	@Enumerated(EnumType.STRING) // Enum 타입으로 매핑
	@Column(length = 20, nullable = false)
	private BookingStatus status; // String -> BookingStatus (Enum)
>>>>>>> 0139f30a

	@OneToMany(mappedBy = "booking", cascade = CascadeType.ALL, fetch = FetchType.LAZY)
	private List<Ticket> tickets;

	public enum BookingStatus {
		PENDING,     // 결제 대기중
		CONFIRMED,   // 결제 완료/예약 확정
		CANCELLED,   // 예약 취소
		REFUNDED     // 환불 완료
	}
}<|MERGE_RESOLUTION|>--- conflicted
+++ resolved
@@ -1,11 +1,7 @@
 package com.team03.ticketmon.concert.domain;
 
 import jakarta.persistence.*;
-<<<<<<< HEAD
-import lombok.Data;
 import lombok.EqualsAndHashCode;
-=======
->>>>>>> 0139f30a
 import lombok.Getter;
 import lombok.NoArgsConstructor;
 import lombok.AllArgsConstructor;
@@ -25,10 +21,7 @@
 @Entity
 @Getter
 @Setter
-<<<<<<< HEAD
-=======
 @Table(name = "bookings")
->>>>>>> 0139f30a
 @ToString(exclude = {"concert", "tickets"})
 @EqualsAndHashCode(of = "bookingId")
 @NoArgsConstructor
@@ -52,23 +45,10 @@
 	@Column(name = "total_amount", precision = 12, scale = 2, nullable = false)
 	private BigDecimal totalAmount;
 
-<<<<<<< HEAD
-	@Enumerated(EnumType.STRING)
-	@Column(length = 20, nullable = false)
-	private BookingStatus status = BookingStatus.PENDING;
-=======
 	@Enumerated(EnumType.STRING) // Enum 타입으로 매핑
 	@Column(length = 20, nullable = false)
 	private BookingStatus status; // String -> BookingStatus (Enum)
->>>>>>> 0139f30a
 
 	@OneToMany(mappedBy = "booking", cascade = CascadeType.ALL, fetch = FetchType.LAZY)
 	private List<Ticket> tickets;
-
-	public enum BookingStatus {
-		PENDING,     // 결제 대기중
-		CONFIRMED,   // 결제 완료/예약 확정
-		CANCELLED,   // 예약 취소
-		REFUNDED     // 환불 완료
-	}
 }