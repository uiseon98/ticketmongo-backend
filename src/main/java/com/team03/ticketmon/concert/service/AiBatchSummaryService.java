package com.team03.ticketmon.concert.service;

import java.time.LocalDateTime;
import java.util.List;

import org.springframework.beans.factory.annotation.Autowired;
import org.springframework.scheduling.annotation.Scheduled;
import org.springframework.stereotype.Service;
import org.springframework.transaction.annotation.Transactional;

<<<<<<< HEAD
import com.team03.ticketmon._global.config.AiSummaryConditionProperties;
=======
>>>>>>> d88538dc
import com.team03.ticketmon._global.exception.BusinessException;
import com.team03.ticketmon._global.exception.ErrorCode;
import com.team03.ticketmon.concert.domain.Concert;
import com.team03.ticketmon.concert.domain.Review;
import com.team03.ticketmon.concert.dto.AiBatchSummaryResultDTO;
import com.team03.ticketmon.concert.dto.ReviewChangeDetectionDTO;
import com.team03.ticketmon.concert.repository.ConcertRepository;
import com.team03.ticketmon.concert.repository.ReviewRepository;
import com.team03.ticketmon.concert.util.ReviewChecksumGenerator;

import lombok.extern.slf4j.Slf4j;

/**
 * 🤖 AI 배치 요약 처리 서비스
 *
 * 스케줄링을 통해 주기적으로 콘서트 리뷰들을 AI로 요약하는 배치 작업을 수행합니다.
 *
 * 팀 예외 처리 규칙 준수:
 * - BusinessException + ErrorCode 사용
 * - GlobalExceptionHandler와 연동
 * - 의미있는 에러 메시지 제공
 */
@Slf4j
@Service
public class AiBatchSummaryService {

	@Autowired
	private ConcertRepository concertRepository;

	@Autowired
	private ReviewRepository reviewRepository;

	@Autowired
	private AiSummaryUpdateConditionService conditionService;

	@Autowired
	private AiSummaryService aiSummaryService;

	@Autowired
	private ReviewChecksumGenerator checksumGenerator;

<<<<<<< HEAD
	@Autowired
	private AiSummaryConditionProperties conditionProperties;

=======
>>>>>>> d88538dc
	/**
	 * 🕒 매일 새벽 2시에 AI 배치 요약 처리 실행
	 *
	 * @return 배치 처리 결과 DTO
	 */
	@Scheduled(cron = "0 0 2 * * *")
	public AiBatchSummaryResultDTO processBatch() {
		log.info("AI 배치 요약 처리 시작");

		try {
			// 1단계: 사전 필터링 - 최소 리뷰 개수 이상인 콘서트들만 선별
<<<<<<< HEAD
			List<Concert> candidateConcerts = concertRepository.findConcertsWithMinimumReviews(
				conditionProperties.getMinReviewCount()
			);
=======
			AiSummaryUpdateConditionDTO condition = getUpdateCondition();
			List<Concert> candidateConcerts = concertRepository.findConcertsWithMinimumReviews(condition.getMinReviewCount());
>>>>>>> d88538dc

			log.info("AI 배치 처리 대상 콘서트 수: {}", candidateConcerts.size());

			// 2단계: 후보군 정밀 검사 및 처리
			int successCount = 0;
			int failCount = 0;

			for (Concert concert : candidateConcerts) {
				try {
					// 2-1. 업데이트 필요성 체크
<<<<<<< HEAD
					ReviewChangeDetectionDTO detection = conditionService.checkNeedsUpdate(concert, conditionProperties);
=======
					ReviewChangeDetectionDTO detection = conditionService.checkNeedsUpdate(concert, condition);
>>>>>>> d88538dc

					if (detection.getNeedsUpdate()) {
						// 2-2. AI 요약 처리 실행
						processConcertAiSummary(concert);
						successCount++;
						log.info("AI 요약 처리 성공: concertId={}", concert.getConcertId());
					} else {
						// 2-3. 처리 스킵 (조건 미충족)
						log.debug("AI 요약 처리 스킵: concertId={}, 이유={}",
							concert.getConcertId(), detection.getChangeReason());
					}

				} catch (BusinessException e) {
					// 비즈니스 예외는 예상된 상황으로 간주하고 실패 처리
					failCount++;
					handleAiSummaryFailure(concert, e);
					log.warn("AI 요약 처리 비즈니스 실패: concertId={}, 에러코드={}, 메시지={}",
						concert.getConcertId(), e.getErrorCode().getCode(), e.getMessage());

				} catch (Exception e) {
					// 예상치 못한 시스템 오류
					failCount++;
					handleAiSummaryFailure(concert, e);
					log.error("AI 요약 처리 시스템 실패: concertId={}, 오류={}",
						concert.getConcertId(), e.getMessage(), e);
				}
			}

			log.info("AI 배치 요약 처리 완료 - 전체: {}, 성공: {}, 실패: {}",
				candidateConcerts.size(), successCount, failCount);

			return new AiBatchSummaryResultDTO(
				candidateConcerts.size(), successCount, failCount, LocalDateTime.now());

		} catch (Exception e) {
			// 배치 프로세스 자체의 치명적 오류
			log.error("AI 배치 요약 처리 중 치명적 오류 발생", e);
			throw new BusinessException(ErrorCode.SERVER_ERROR,
				"AI 배치 요약 처리 중 시스템 오류가 발생했습니다.");
		}
	}

	/**
	 * 🎯 개별 콘서트 AI 요약 처리 메서드
	 *
	 * @param concert 요약을 생성할 콘서트
	 * @throws BusinessException 요약 생성 실패 시 (팀 규칙 준수)
	 */
	@Transactional
	public void processConcertAiSummary(Concert concert) {
		try {
			// 1단계: 유효한 리뷰들 조회
			List<Review> reviews = reviewRepository.findValidReviewsForAiSummary(concert.getConcertId());
<<<<<<< HEAD

			// 2단계: 리뷰 존재 여부 검증 (팀 규칙 준수)
			validateReviewsForSummary(reviews, concert.getConcertId());

			// 3단계: AI 요약 생성 (AiSummaryService에서 예외 처리)
			String aiSummary = aiSummaryService.generateSummary(reviews);

=======

			// 2단계: 리뷰 존재 여부 검증 (팀 규칙 준수)
			validateReviewsForSummary(reviews, concert.getConcertId());

			// 3단계: AI 요약 생성 (AiSummaryService에서 예외 처리)
			String aiSummary = aiSummaryService.generateSummary(reviews);

>>>>>>> d88538dc
			// 4단계: Concert 엔티티 업데이트
			updateConcertWithAiSummary(concert, reviews, aiSummary);

			// 5단계: 데이터베이스 저장
			concertRepository.save(concert);

			log.info("콘서트 AI 요약 업데이트 완료: concertId={}, 리뷰수={}",
				concert.getConcertId(), reviews.size());

		} catch (BusinessException e) {
			// 이미 BusinessException인 경우 그대로 전파 (팀 규칙)
			throw e;
		} catch (Exception e) {
			// 예상치 못한 오류는 서버 에러로 래핑 (팀 규칙)
			log.error("콘서트 AI 요약 처리 중 예상치 못한 오류", e);
			throw new BusinessException(ErrorCode.SERVER_ERROR,
				"콘서트 AI 요약 처리 중 오류가 발생했습니다.");
		}
<<<<<<< HEAD
	}

	/**
	 * 🔍 AI 요약 생성을 위한 리뷰 데이터 검증 메서드
	 *
	 * @param reviews 검증할 리뷰 목록
	 * @param concertId 콘서트 ID (로깅용)
	 * @throws BusinessException 검증 실패 시
	 */
	private void validateReviewsForSummary(List<Review> reviews, Long concertId) {
		// null 체크
		if (reviews == null) {
			log.warn("콘서트 리뷰 목록이 null입니다. concertId={}", concertId);
			throw new BusinessException(ErrorCode.REVIEW_NOT_FOUND,
				"요약할 리뷰 데이터를 찾을 수 없습니다.");
		}

		// 빈 리스트 체크
		if (reviews.isEmpty()) {
			log.warn("콘서트에 유효한 리뷰가 없습니다. concertId={}", concertId);
			throw new BusinessException(ErrorCode.REVIEW_NOT_FOUND,
				"요약을 생성할 유효한 리뷰가 없습니다.");
		}

		// 리뷰 내용 유효성 체크
		long validReviews = reviews.stream()
			.filter(review -> review.getDescription() != null)
			.filter(review -> !review.getDescription().trim().isEmpty())
			.count();

		if (validReviews == 0) {
			log.warn("콘서트에 내용이 있는 리뷰가 없습니다. concertId={}, 전체리뷰수={}",
				concertId, reviews.size());
			throw new BusinessException(ErrorCode.INVALID_REVIEW_DATA,
				"내용이 포함된 유효한 리뷰가 없습니다.");
		}

		log.debug("리뷰 검증 완료 - concertId={}, 전체: {}개, 유효: {}개",
			concertId, reviews.size(), validReviews);
	}

	/**
=======
	}

	/**
	 * 🔍 AI 요약 생성을 위한 리뷰 데이터 검증 메서드
	 *
	 * @param reviews 검증할 리뷰 목록
	 * @param concertId 콘서트 ID (로깅용)
	 * @throws BusinessException 검증 실패 시
	 */
	private void validateReviewsForSummary(List<Review> reviews, Long concertId) {
		// null 체크
		if (reviews == null) {
			log.warn("콘서트 리뷰 목록이 null입니다. concertId={}", concertId);
			throw new BusinessException(ErrorCode.REVIEW_NOT_FOUND,
				"요약할 리뷰 데이터를 찾을 수 없습니다.");
		}

		// 빈 리스트 체크
		if (reviews.isEmpty()) {
			log.warn("콘서트에 유효한 리뷰가 없습니다. concertId={}", concertId);
			throw new BusinessException(ErrorCode.REVIEW_NOT_FOUND,
				"요약을 생성할 유효한 리뷰가 없습니다.");
		}

		// 리뷰 내용 유효성 체크
		long validReviews = reviews.stream()
			.filter(review -> review.getDescription() != null)
			.filter(review -> !review.getDescription().trim().isEmpty())
			.count();

		if (validReviews == 0) {
			log.warn("콘서트에 내용이 있는 리뷰가 없습니다. concertId={}, 전체리뷰수={}",
				concertId, reviews.size());
			throw new BusinessException(ErrorCode.INVALID_REVIEW_DATA,
				"내용이 포함된 유효한 리뷰가 없습니다.");
		}

		log.debug("리뷰 검증 완료 - concertId={}, 전체: {}개, 유효: {}개",
			concertId, reviews.size(), validReviews);
	}

	/**
>>>>>>> d88538dc
	 * 🎨 Concert 엔티티의 AI 관련 필드들을 업데이트하는 메서드
	 *
	 * @param concert 업데이트할 콘서트
	 * @param reviews 요약에 사용된 리뷰들
	 * @param aiSummary 생성된 AI 요약
	 */
	private void updateConcertWithAiSummary(Concert concert, List<Review> reviews, String aiSummary) {
		LocalDateTime now = LocalDateTime.now();

		// AI 요약 관련 필드 업데이트
		concert.setAiSummary(aiSummary);
		concert.setAiSummaryGeneratedAt(now);
		concert.setAiSummaryReviewCount(reviews.size());
		concert.setAiSummaryReviewChecksum(checksumGenerator.generateChecksum(reviews));

		// 성공 시 실패 관련 필드 초기화 (재시도 카운터 리셋)
		concert.setAiSummaryRetryCount(0);
		concert.setAiSummaryLastFailedAt(null);

		log.debug("Concert AI 관련 필드 업데이트 완료: concertId={}", concert.getConcertId());
<<<<<<< HEAD
	}

	/**
	 * 🚨 AI 요약 실패 처리 메서드
	 *
	 * 실패 정보를 Concert 엔티티에 기록하여 향후 재시도 로직에서 활용할 수 있도록 합니다.
	 *
	 * @param concert 실패한 콘서트
	 * @param exception 발생한 예외
	 */
	private void handleAiSummaryFailure(Concert concert, Exception exception) {
		try {
			LocalDateTime now = LocalDateTime.now();

			// 실패 카운터 증가 (null safe)
			Integer currentRetryCount = concert.getAiSummaryRetryCount();
			int newRetryCount = (currentRetryCount != null ? currentRetryCount : 0) + 1;
			concert.setAiSummaryRetryCount(newRetryCount);

			// 실패 시간 기록
			concert.setAiSummaryLastFailedAt(now);

			// 데이터베이스에 실패 정보 저장
			concertRepository.save(concert);

			log.info("AI 요약 실패 정보 저장 완료: concertId={}, 재시도횟수={}, 실패시간={}",
				concert.getConcertId(), newRetryCount, now);

		} catch (Exception saveException) {
			// 실패 정보 저장마저 실패한 경우 (치명적 상황)
			log.error("AI 요약 실패 정보 저장 중 오류 발생: concertId={}",
				concert.getConcertId(), saveException);
		}
	}
=======
	}

	/**
	 * 🚨 AI 요약 실패 처리 메서드
	 *
	 * 실패 정보를 Concert 엔티티에 기록하여 향후 재시도 로직에서 활용할 수 있도록 합니다.
	 *
	 * @param concert 실패한 콘서트
	 * @param exception 발생한 예외
	 */
	private void handleAiSummaryFailure(Concert concert, Exception exception) {
		try {
			LocalDateTime now = LocalDateTime.now();

			// 실패 카운터 증가 (null safe)
			Integer currentRetryCount = concert.getAiSummaryRetryCount();
			int newRetryCount = (currentRetryCount != null ? currentRetryCount : 0) + 1;
			concert.setAiSummaryRetryCount(newRetryCount);

			// 실패 시간 기록
			concert.setAiSummaryLastFailedAt(now);

			// 데이터베이스에 실패 정보 저장
			concertRepository.save(concert);

			log.info("AI 요약 실패 정보 저장 완료: concertId={}, 재시도횟수={}, 실패시간={}",
				concert.getConcertId(), newRetryCount, now);

		} catch (Exception saveException) {
			// 실패 정보 저장마저 실패한 경우 (치명적 상황)
			log.error("AI 요약 실패 정보 저장 중 오류 발생: concertId={}",
				concert.getConcertId(), saveException);
		}
	}

	/**
	 * ⚙️ AI 요약 업데이트 조건 설정
	 *
	 * @return 업데이트 조건 DTO
	 */
	private AiSummaryUpdateConditionDTO getUpdateCondition() {
		return AiSummaryUpdateConditionDTO.builder()
			.minReviewCount(10)                    // 최소 10개 리뷰 필요
			.significantCountChange(3)             // 3개 이상 리뷰 변화 시 업데이트
			.significantCountChangeRatio(0.2)      // 20% 이상 리뷰 변화 시 업데이트
			.updateOnAnyContentChange(true)        // 리뷰 내용 변경 시 업데이트
			.maxUpdateIntervalHours(168L)         // 최대 7일(168시간)마다 강제 업데이트
			.build();
	}
>>>>>>> d88538dc
}<|MERGE_RESOLUTION|>--- conflicted
+++ resolved
@@ -8,10 +8,7 @@
 import org.springframework.stereotype.Service;
 import org.springframework.transaction.annotation.Transactional;
 
-<<<<<<< HEAD
 import com.team03.ticketmon._global.config.AiSummaryConditionProperties;
-=======
->>>>>>> d88538dc
 import com.team03.ticketmon._global.exception.BusinessException;
 import com.team03.ticketmon._global.exception.ErrorCode;
 import com.team03.ticketmon.concert.domain.Concert;
@@ -53,13 +50,10 @@
 	@Autowired
 	private ReviewChecksumGenerator checksumGenerator;
 
-<<<<<<< HEAD
 	@Autowired
 	private AiSummaryConditionProperties conditionProperties;
 
-=======
->>>>>>> d88538dc
-	/**
+  /**
 	 * 🕒 매일 새벽 2시에 AI 배치 요약 처리 실행
 	 *
 	 * @return 배치 처리 결과 DTO
@@ -70,14 +64,9 @@
 
 		try {
 			// 1단계: 사전 필터링 - 최소 리뷰 개수 이상인 콘서트들만 선별
-<<<<<<< HEAD
 			List<Concert> candidateConcerts = concertRepository.findConcertsWithMinimumReviews(
 				conditionProperties.getMinReviewCount()
 			);
-=======
-			AiSummaryUpdateConditionDTO condition = getUpdateCondition();
-			List<Concert> candidateConcerts = concertRepository.findConcertsWithMinimumReviews(condition.getMinReviewCount());
->>>>>>> d88538dc
 
 			log.info("AI 배치 처리 대상 콘서트 수: {}", candidateConcerts.size());
 
@@ -88,11 +77,7 @@
 			for (Concert concert : candidateConcerts) {
 				try {
 					// 2-1. 업데이트 필요성 체크
-<<<<<<< HEAD
 					ReviewChangeDetectionDTO detection = conditionService.checkNeedsUpdate(concert, conditionProperties);
-=======
-					ReviewChangeDetectionDTO detection = conditionService.checkNeedsUpdate(concert, condition);
->>>>>>> d88538dc
 
 					if (detection.getNeedsUpdate()) {
 						// 2-2. AI 요약 처리 실행
@@ -146,23 +131,13 @@
 		try {
 			// 1단계: 유효한 리뷰들 조회
 			List<Review> reviews = reviewRepository.findValidReviewsForAiSummary(concert.getConcertId());
-<<<<<<< HEAD
-
-			// 2단계: 리뷰 존재 여부 검증 (팀 규칙 준수)
+
+      // 2단계: 리뷰 존재 여부 검증 (팀 규칙 준수)
 			validateReviewsForSummary(reviews, concert.getConcertId());
 
 			// 3단계: AI 요약 생성 (AiSummaryService에서 예외 처리)
 			String aiSummary = aiSummaryService.generateSummary(reviews);
 
-=======
-
-			// 2단계: 리뷰 존재 여부 검증 (팀 규칙 준수)
-			validateReviewsForSummary(reviews, concert.getConcertId());
-
-			// 3단계: AI 요약 생성 (AiSummaryService에서 예외 처리)
-			String aiSummary = aiSummaryService.generateSummary(reviews);
-
->>>>>>> d88538dc
 			// 4단계: Concert 엔티티 업데이트
 			updateConcertWithAiSummary(concert, reviews, aiSummary);
 
@@ -181,7 +156,6 @@
 			throw new BusinessException(ErrorCode.SERVER_ERROR,
 				"콘서트 AI 요약 처리 중 오류가 발생했습니다.");
 		}
-<<<<<<< HEAD
 	}
 
 	/**
@@ -224,50 +198,6 @@
 	}
 
 	/**
-=======
-	}
-
-	/**
-	 * 🔍 AI 요약 생성을 위한 리뷰 데이터 검증 메서드
-	 *
-	 * @param reviews 검증할 리뷰 목록
-	 * @param concertId 콘서트 ID (로깅용)
-	 * @throws BusinessException 검증 실패 시
-	 */
-	private void validateReviewsForSummary(List<Review> reviews, Long concertId) {
-		// null 체크
-		if (reviews == null) {
-			log.warn("콘서트 리뷰 목록이 null입니다. concertId={}", concertId);
-			throw new BusinessException(ErrorCode.REVIEW_NOT_FOUND,
-				"요약할 리뷰 데이터를 찾을 수 없습니다.");
-		}
-
-		// 빈 리스트 체크
-		if (reviews.isEmpty()) {
-			log.warn("콘서트에 유효한 리뷰가 없습니다. concertId={}", concertId);
-			throw new BusinessException(ErrorCode.REVIEW_NOT_FOUND,
-				"요약을 생성할 유효한 리뷰가 없습니다.");
-		}
-
-		// 리뷰 내용 유효성 체크
-		long validReviews = reviews.stream()
-			.filter(review -> review.getDescription() != null)
-			.filter(review -> !review.getDescription().trim().isEmpty())
-			.count();
-
-		if (validReviews == 0) {
-			log.warn("콘서트에 내용이 있는 리뷰가 없습니다. concertId={}, 전체리뷰수={}",
-				concertId, reviews.size());
-			throw new BusinessException(ErrorCode.INVALID_REVIEW_DATA,
-				"내용이 포함된 유효한 리뷰가 없습니다.");
-		}
-
-		log.debug("리뷰 검증 완료 - concertId={}, 전체: {}개, 유효: {}개",
-			concertId, reviews.size(), validReviews);
-	}
-
-	/**
->>>>>>> d88538dc
 	 * 🎨 Concert 엔티티의 AI 관련 필드들을 업데이트하는 메서드
 	 *
 	 * @param concert 업데이트할 콘서트
@@ -288,7 +218,6 @@
 		concert.setAiSummaryLastFailedAt(null);
 
 		log.debug("Concert AI 관련 필드 업데이트 완료: concertId={}", concert.getConcertId());
-<<<<<<< HEAD
 	}
 
 	/**
@@ -323,55 +252,4 @@
 				concert.getConcertId(), saveException);
 		}
 	}
-=======
-	}
-
-	/**
-	 * 🚨 AI 요약 실패 처리 메서드
-	 *
-	 * 실패 정보를 Concert 엔티티에 기록하여 향후 재시도 로직에서 활용할 수 있도록 합니다.
-	 *
-	 * @param concert 실패한 콘서트
-	 * @param exception 발생한 예외
-	 */
-	private void handleAiSummaryFailure(Concert concert, Exception exception) {
-		try {
-			LocalDateTime now = LocalDateTime.now();
-
-			// 실패 카운터 증가 (null safe)
-			Integer currentRetryCount = concert.getAiSummaryRetryCount();
-			int newRetryCount = (currentRetryCount != null ? currentRetryCount : 0) + 1;
-			concert.setAiSummaryRetryCount(newRetryCount);
-
-			// 실패 시간 기록
-			concert.setAiSummaryLastFailedAt(now);
-
-			// 데이터베이스에 실패 정보 저장
-			concertRepository.save(concert);
-
-			log.info("AI 요약 실패 정보 저장 완료: concertId={}, 재시도횟수={}, 실패시간={}",
-				concert.getConcertId(), newRetryCount, now);
-
-		} catch (Exception saveException) {
-			// 실패 정보 저장마저 실패한 경우 (치명적 상황)
-			log.error("AI 요약 실패 정보 저장 중 오류 발생: concertId={}",
-				concert.getConcertId(), saveException);
-		}
-	}
-
-	/**
-	 * ⚙️ AI 요약 업데이트 조건 설정
-	 *
-	 * @return 업데이트 조건 DTO
-	 */
-	private AiSummaryUpdateConditionDTO getUpdateCondition() {
-		return AiSummaryUpdateConditionDTO.builder()
-			.minReviewCount(10)                    // 최소 10개 리뷰 필요
-			.significantCountChange(3)             // 3개 이상 리뷰 변화 시 업데이트
-			.significantCountChangeRatio(0.2)      // 20% 이상 리뷰 변화 시 업데이트
-			.updateOnAnyContentChange(true)        // 리뷰 내용 변경 시 업데이트
-			.maxUpdateIntervalHours(168L)         // 최대 7일(168시간)마다 강제 업데이트
-			.build();
-	}
->>>>>>> d88538dc
 }