--- conflicted
+++ resolved
@@ -44,17 +44,6 @@
     @Operation(summary = "좌석 임시 선점", description = "좌석을 5분간 임시 선점합니다 (분산 락 적용)")
     @PostMapping("/concerts/{concertId}/seats/{seatId}/reserve")
     public ResponseEntity<SuccessResponse<SeatStatusResponse>> reserveSeat(
-<<<<<<< HEAD
-        @Parameter(description = "콘서트 ID", example = "1")
-        @PathVariable Long concertId,
-        @Parameter(description = "좌석 ID (ConcertSeat ID)", example = "1")
-        @PathVariable Long seatId,
-        @AuthenticationPrincipal CustomUserDetails user) {
-
-        try {
-            log.info("좌석 선점 요청: concertId={}, seatId={}, userId={}",
-                concertId, seatId, user.getUserId());
-=======
             @Parameter(description = "콘서트 ID", example = "1")
             @PathVariable Long concertId,
             @Parameter(description = "좌석 ID (ConcertSeat ID)", example = "1")
@@ -64,7 +53,6 @@
         try {
             log.info("좌석 선점 요청: concertId={}, seatId={}, userId={}",
                     concertId, seatId, user.getUserId());
->>>>>>> bf1ad82e
 
             // === 임계 구역 시작 ===
 
@@ -74,15 +62,9 @@
             // ✅ 1-1. DB에서 실제 좌석 존재 여부 확인 (ConcertSeat ID 기반)
             if (!concertSeatRepository.existsByConcertIdAndConcertSeatId(concertId, seatId)) {
                 log.warn("존재하지 않는 좌석 선점 시도: concertId={}, seatId={}, userId={}",
-<<<<<<< HEAD
-                    concertId, seatId, user.getUserId());
-                return ResponseEntity.badRequest()
-                    .body(SuccessResponse.of("존재하지 않는 좌석입니다.", null));
-=======
                         concertId, seatId, user.getUserId());
                 return ResponseEntity.badRequest()
                         .body(SuccessResponse.of("존재하지 않는 좌석입니다.", null));
->>>>>>> bf1ad82e
             }
 
             if (currentStatus.isPresent() && !currentStatus.get().isAvailable()) {
@@ -90,25 +72,12 @@
 
                 if (seat.isReserved() && user.getUserId().equals(seat.getUserId())) {
                     log.info("동일 사용자 재선점 요청: concertId={}, seatId={}, userId={}",
-<<<<<<< HEAD
-                        concertId, seatId, user.getUserId());
-=======
                             concertId, seatId, user.getUserId());
->>>>>>> bf1ad82e
                     SeatStatusResponse response = SeatStatusResponse.from(seat);
                     return ResponseEntity.ok(SuccessResponse.of("이미 선점한 좌석입니다", response));
                 }
 
                 if (seat.isReserved() && !seat.isExpired()) {
-<<<<<<< HEAD
-                    return ResponseEntity.badRequest()
-                        .body(SuccessResponse.of("다른 사용자가 선점 중인 좌석입니다", null));
-                }
-
-                if (seat.getStatus() == SeatStatus.SeatStatusEnum.BOOKED) {
-                    return ResponseEntity.badRequest()
-                        .body(SuccessResponse.of("이미 예매 완료된 좌석입니다", null));
-=======
                     return ResponseEntity.badRequest()
                             .body(SuccessResponse.of("다른 사용자가 선점 중인 좌석입니다", null));
                 }
@@ -116,7 +85,6 @@
                 if (seat.getStatus() == SeatStatus.SeatStatusEnum.BOOKED) {
                     return ResponseEntity.badRequest()
                             .body(SuccessResponse.of("이미 예매 완료된 좌석입니다", null));
->>>>>>> bf1ad82e
                 }
             }
 
@@ -125,60 +93,35 @@
             try {
                 seatInfo = seatInfoHelper.getSeatInfoByConcertSeatId(concertId, seatId);
                 log.debug("ConcertSeat ID 기반 좌석 정보 조회 성공: concertId={}, concertSeatId={}, seatInfo={}",
-<<<<<<< HEAD
-                    concertId, seatId, seatInfo);
-            } catch (Exception e) {
-                log.warn("DB 좌석 정보 조회 실패, 더미 데이터 사용: concertId={}, concertSeatId={}, error={}",
-                    concertId, seatId, e.getMessage());
-=======
                         concertId, seatId, seatInfo);
             } catch (Exception e) {
                 log.warn("DB 좌석 정보 조회 실패, 더미 데이터 사용: concertId={}, concertSeatId={}, error={}",
                         concertId, seatId, e.getMessage());
->>>>>>> bf1ad82e
                 // 폴백: 더미 데이터 생성 (하위 호환성)
                 seatInfo = seatInfoHelper.generateDummySeatInfo(seatId.intValue());
             }
 
             // 3. 서비스 레이어에서 분산 락 처리
             SeatStatus reservedSeat = seatStatusService.reserveSeat(
-<<<<<<< HEAD
-                concertId, seatId, user.getUserId(), seatInfo);
-=======
                     concertId, seatId, user.getUserId(), seatInfo);
->>>>>>> bf1ad82e
 
             SeatStatusResponse response = SeatStatusResponse.from(reservedSeat);
 
             log.info("좌석 선점 성공: concertId={}, seatId={}, userId={}, seatInfo={}",
-<<<<<<< HEAD
-                concertId, seatId, user.getUserId(), seatInfo);
-=======
                     concertId, seatId, user.getUserId(), seatInfo);
->>>>>>> bf1ad82e
 
             return ResponseEntity.ok(SuccessResponse.of("좌석 선점 성공", response));
 
         } catch (SeatReservationException e) {
             log.warn("좌석 선점 실패: concertId={}, seatId={}, userId={}, message={}",
-<<<<<<< HEAD
-                concertId, seatId, user.getUserId(), e.getMessage());
-=======
                     concertId, seatId, user.getUserId(), e.getMessage());
->>>>>>> bf1ad82e
             return ResponseEntity.badRequest()
-                .body(SuccessResponse.of(e.getMessage(), null));
+                    .body(SuccessResponse.of(e.getMessage(), null));
         } catch (Exception e) {
             log.error("좌석 선점 처리 중 예기치 않은 오류: concertId={}, seatId={}, userId={}",
-<<<<<<< HEAD
-                concertId, seatId, user.getUserId(), e);
-            return ResponseEntity.status(500)
-                .body(SuccessResponse.of("좌석 선점 처리 중 오류가 발생했습니다.", null));
-=======
                     concertId, seatId, user.getUserId(), e);
             return ResponseEntity.status(500)
                     .body(SuccessResponse.of("좌석 선점 처리 중 오류가 발생했습니다.", null));
->>>>>>> bf1ad82e
         }
     }
 
@@ -188,71 +131,41 @@
     @Operation(summary = "좌석 선점 해제", description = "임시 선점된 좌석을 해제합니다 (권한 검증 포함)")
     @DeleteMapping("/concerts/{concertId}/seats/{seatId}/release")
     public ResponseEntity<SuccessResponse<String>> releaseSeat(
-<<<<<<< HEAD
-        @Parameter(description = "콘서트 ID", example = "1")
-        @PathVariable Long concertId,
-        @Parameter(description = "좌석 ID (ConcertSeat ID)", example = "1")
-        @PathVariable Long seatId,
-        @AuthenticationPrincipal CustomUserDetails user) {
-=======
             @Parameter(description = "콘서트 ID", example = "1")
             @PathVariable Long concertId,
             @Parameter(description = "좌석 ID (ConcertSeat ID)", example = "1")
             @PathVariable Long seatId,
             @AuthenticationPrincipal CustomUserDetails user) {
->>>>>>> bf1ad82e
 
         try {
             // 사용자 정보 검증
             if (user == null || user.getUserId() == null) {
                 log.warn("인증되지 않은 사용자의 좌석 해제 시도: concertId={}, seatId={}", concertId, seatId);
                 return ResponseEntity.status(401)
-<<<<<<< HEAD
-                    .body(SuccessResponse.of("사용자 인증이 필요합니다.", null));
-            }
-
-            log.info("좌석 해제 요청: concertId={}, seatId={}, userId={}",
-                concertId, seatId, user.getUserId());
-=======
                         .body(SuccessResponse.of("사용자 인증이 필요합니다.", null));
             }
 
             log.info("좌석 해제 요청: concertId={}, seatId={}, userId={}",
                     concertId, seatId, user.getUserId());
->>>>>>> bf1ad82e
 
             // 권한 검증을 포함한 좌석 해제 (서비스 레이어에서 처리)
             seatStatusService.releaseSeat(concertId, seatId, user.getUserId());
 
             log.info("좌석 선점 해제 성공: concertId={}, seatId={}, userId={}",
-<<<<<<< HEAD
-                concertId, seatId, user.getUserId());
-=======
                     concertId, seatId, user.getUserId());
->>>>>>> bf1ad82e
 
             return ResponseEntity.ok(SuccessResponse.of("좌석 선점 해제 성공", "SUCCESS"));
 
         } catch (SeatReservationException e) {
             log.warn("좌석 해제 실패: concertId={}, seatId={}, userId={}, message={}",
-<<<<<<< HEAD
-                concertId, seatId, user.getUserId(), e.getMessage());
-=======
                     concertId, seatId, user.getUserId(), e.getMessage());
->>>>>>> bf1ad82e
             return ResponseEntity.badRequest()
-                .body(SuccessResponse.of(e.getMessage(), null));
+                    .body(SuccessResponse.of(e.getMessage(), null));
         } catch (Exception e) {
             log.error("좌석 해제 처리 중 오류: concertId={}, seatId={}, userId={}",
-<<<<<<< HEAD
-                concertId, seatId, user.getUserId(), e);
-            return ResponseEntity.status(500)
-                .body(SuccessResponse.of("좌석 해제 처리 중 오류가 발생했습니다.", null));
-=======
                     concertId, seatId, user.getUserId(), e);
             return ResponseEntity.status(500)
                     .body(SuccessResponse.of("좌석 해제 처리 중 오류가 발생했습니다.", null));
->>>>>>> bf1ad82e
         }
     }
 }