--- conflicted
+++ resolved
@@ -55,7 +55,7 @@
 
         // 1. 콘서트 정보 조회
         Concert concert = concertRepository.findById(createDto.getConcertId())
-            .orElseThrow(() -> new BusinessException(ErrorCode.CONCERT_NOT_FOUND));
+                .orElseThrow(() -> new BusinessException(ErrorCode.CONCERT_NOT_FOUND));
 
         // 2. 선택된 좌석 목록 및 총액 계산
         List<ConcertSeat> selectedSeats = concertSeatRepository.findAllById(createDto.getConcertSeatIds());
@@ -65,7 +65,7 @@
 
         // 2-1. ✅ 수정: concertSeatId 사용으로 매개변수명 일관성 확보
         selectedSeats.forEach(seat ->
-            validateSeatReservation(seat.getConcert().getConcertId(), seat.getConcertSeatId(), userId)
+                validateSeatReservation(seat.getConcert().getConcertId(), seat.getConcertSeatId(), userId)
         );
 
         // 3. Ticket & Booking 생성
@@ -108,19 +108,11 @@
 
         // [좌석 반환] 예매된 좌석들을 다시 'AVAILABLE' 상태로 변경하는 로직 추가
         booking.getTickets().forEach(ticket ->
-<<<<<<< HEAD
-            seatStatusService.releaseSeat(
-                booking.getConcert().getConcertId(),
-                ticket.getConcertSeat().getConcertSeatId(), // ✅ 수정: concertSeatId 사용
-                booking.getUserId()
-            )
-=======
                 seatStatusService.releaseSeat(
                         booking.getConcert().getConcertId(),
                         ticket.getConcertSeat().getConcertSeatId(), // ✅ 수정: concertSeatId 사용
                         booking.getUserId()
                 )
->>>>>>> bf1ad82e
         );
 
         // 히스토리 테이블로 이관하는 로직 호출
@@ -143,7 +135,7 @@
     public Booking validateCancellableBooking(Long bookingId, Long userId) {
         // 1. 예매 정보 조회
         Booking booking = bookingRepository.findById(bookingId)
-            .orElseThrow(() -> new BusinessException(ErrorCode.BOOKING_NOT_FOUND));
+                .orElseThrow(() -> new BusinessException(ErrorCode.BOOKING_NOT_FOUND));
 
         // 2. 예매 취소 권한 확인
         if (!booking.getUserId().equals(userId)) {
@@ -174,15 +166,9 @@
      */
     private void validateSeatReservation(Long concertId, Long concertSeatId, Long userId) {
         seatStatusService.getSeatStatus(concertId, concertSeatId)
-<<<<<<< HEAD
-            .filter(status -> status.isReserved() && userId.equals(status.getUserId()) && !status.isExpired())
-            .orElseThrow(() -> new BusinessException(ErrorCode.SEAT_ALREADY_TAKEN,
-                "좌석 선점 정보가 유효하지 않습니다. ConcertSeat ID: " + concertSeatId)); // ✅ 수정: 메시지 업데이트
-=======
                 .filter(status -> status.isReserved() && userId.equals(status.getUserId()) && !status.isExpired())
                 .orElseThrow(() -> new BusinessException(ErrorCode.SEAT_ALREADY_TAKEN,
                         "좌석 선점 정보가 유효하지 않습니다. ConcertSeat ID: " + concertSeatId)); // ✅ 수정: 메시지 업데이트
->>>>>>> bf1ad82e
     }
 
     /**
