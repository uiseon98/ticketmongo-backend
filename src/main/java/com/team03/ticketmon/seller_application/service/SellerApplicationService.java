--- conflicted
+++ resolved
@@ -26,7 +26,6 @@
 
 import lombok.RequiredArgsConstructor;
 
-import org.springframework.beans.factory.annotation.Value;
 import org.springframework.stereotype.Service;
 import org.springframework.transaction.annotation.Transactional;
 import org.springframework.web.multipart.MultipartFile;
@@ -46,9 +45,6 @@
 
 /**
  * 판매자 권한 신청 관련 비즈니스 로직을 처리하는 서비스 클래스입니다.
- *
- * 환경에 따라 Supabase 또는 S3를 유연하게 사용할 수 있도록 리팩토링되었습니다.
- * 기존 코드 구조를 최대한 유지하면서 스토리지 의존성만 추상화했습니다.
  */
 @Service
 @RequiredArgsConstructor
@@ -56,24 +52,11 @@
 
     private final UserRepository userRepository;
     private final SellerApplicationRepository sellerApplicationRepository;
-<<<<<<< HEAD
-    private final StorageUploader storageUploader; // 환경별 구현체가 자동 주입됨 (Supabase 또는 S3)
-    private final SellerConcertRepository sellerConcertRepository;
-    private final SellerApprovalHistoryRepository sellerApprovalHistoryRepository;
-
-    // 환경별 버킷 설정 (application.yml에서 주입)
-    @Value("${supabase.docs-bucket:#{null}}")
-    private String supabaseDocsBucket;
-
-    @Value("${cloud.aws.s3.bucket:#{null}}")
-    private String s3Bucket;
-=======
     private final StorageUploader storageUploader;
     private final SellerConcertRepository sellerConcertRepository;
     private final SellerApprovalHistoryRepository sellerApprovalHistoryRepository;
     private final StoragePathProvider storagePathProvider; // StoragePathProvider 주입
 
->>>>>>> e0645cc2
 
     /**
      * API-03-06: 판매자 권한 신청 등록/재신청
@@ -93,71 +76,61 @@
                 .orElseThrow(() -> new BusinessException(ErrorCode.USER_NOT_FOUND, "사용자를 찾을 수 없습니다."));
 
         // 2. 판매자 권한 신청 유효성 검사 (이미 PENDING 상태의 신청이 있는지, 또는 APPROVED 상태인지 등)
+        // sellerApplicationRepository.existsByUserIdAndStatus()를 활용하여 더 견고하게 체크 가능
         if (user.getApprovalStatus() == ApprovalStatus.PENDING ||
                 sellerApplicationRepository.existsByUserAndStatus(user, SUBMITTED)) {
-            throw new BusinessException(ErrorCode.SELLER_APPLY_ONCE, "이미 판매자 권한 신청이 접수되어 처리 대기 중입니다.");
+            throw new BusinessException(ErrorCode.SELLER_APPLY_ONCE, "이미 판매자 권한 신청이 접수되어 처리 대기 중입니다."); // PENDING 상태이면 재신청 불가
         }
         if (user.getRole() == Role.SELLER && user.getApprovalStatus() == ApprovalStatus.APPROVED) {
-            throw new BusinessException(ErrorCode.INVALID_INPUT, "이미 판매자 권한을 가지고 있습니다.");
+            throw new BusinessException(ErrorCode.INVALID_INPUT, "이미 판매자 권한을 가지고 있습니다.");   // 이미 판매자이면 신청 불가
         }
 
         // 추가: 사업자등록번호 중복 검사 (SUBMITTED 또는 ACCEPTED 상태인 경우)
         boolean isBusinessNumberAlreadyInUse = sellerApplicationRepository.existsByBusinessNumberAndStatusIn(
                 request.getBusinessNumber(),
-                Arrays.asList(SUBMITTED, ACCEPTED)
+                Arrays.asList(SUBMITTED, ACCEPTED) // SUBMITTED (신청 대기 중) 또는 ACCEPTED (승인됨) 상태
         );
         if (isBusinessNumberAlreadyInUse) {
             throw new BusinessException(ErrorCode.INVALID_INPUT, "이미 사용 중이거나 처리 대기 중인 사업자등록번호입니다.");
         }
 
         // 3. 제출 서류 파일 유효성 검사 (FileValidator 사용)
-        FileValidator.validate(document);
-
-<<<<<<< HEAD
-        // 4. 스토리지에 문서 업로드 (환경에 따라 Supabase 또는 S3)
-        String fileUuid = java.util.UUID.randomUUID().toString();
-        String fileExtension = "";
-        if (document.getOriginalFilename() != null && document.getOriginalFilename().contains(".")) {
-            fileExtension = document.getOriginalFilename().substring(document.getOriginalFilename().lastIndexOf('.') + 1);
-        }
-        String filePath = UploadPathUtil.getSellerDocsPath(fileUuid, fileExtension);
-
-        // 환경에 따른 버킷 결정
-        String bucketName = getBucketNameForDocs();
-        String uploadedFileUrl = storageUploader.uploadFile(document, bucketName, filePath);
-=======
+        FileValidator.validate(document); // 정적 호출로 변경
+
         // 4. 스토리지에 문서 업로드
         String fileUuid = java.util.UUID.randomUUID().toString();
         String fileExtension = FileUtil.getExtensionFromMimeType(document.getContentType()); // FileUtil 사용
         String filePath = storagePathProvider.getSellerDocsPath(fileUuid, fileExtension); // StoragePathProvider 사용
         String bucket = storagePathProvider.getDocsBucketName(); // StoragePathProvider에서 버킷 이름 가져오기
         String uploadedFileUrl = storageUploader.uploadFile(document, bucket, filePath); // 버킷 이름 전달
->>>>>>> e0645cc2
 
         // 5. SellerApplication 엔티티 생성 및 저장
         SellerApplication sellerApplication = SellerApplication.builder()
-                .user(user)
+                .user(user) // userId (Long) 대신, 위에서 조회한 UserEntity 객체 'user'를 전달
                 .companyName(request.getCompanyName())
                 .businessNumber(request.getBusinessNumber())
                 .representativeName(request.getRepresentativeName())
                 .representativePhone(request.getRepresentativePhone())
                 .uploadedFileUrl(uploadedFileUrl)
-                .status(SUBMITTED)
+                .status(SUBMITTED) // 초기 상태는 SUBMITTED
+                // .createdAt(LocalDateTime.now()) // @PrePersist에서 자동 설정(명시적으로 설정도 가능)
                 .build();
         sellerApplicationRepository.save(sellerApplication);
 
         // 6. UserEntity의 approvalStatus 업데이트
-        user.setApprovalStatus(ApprovalStatus.PENDING);
-        userRepository.save(user);
+        user.setApprovalStatus(ApprovalStatus.PENDING); // 사용자의 승인 상태를 PENDING으로 변경
+        userRepository.save(user); // 변경사항 저장
 
         // 7. SellerApprovalHistory에 REQUEST 타입의 이력 기록
         SellerApprovalHistory history = SellerApprovalHistory.builder()
-                .user(user)
-                .sellerApplication(sellerApplication)
-                .type(SellerApprovalHistory.ActionType.REQUEST)
-                .reason(null)
+                .user(user)     // UserEntity 객체 'user'를 전달
+                .sellerApplication(sellerApplication)     // SellerApplication 객체 'sellerApplication'을 전달
+                .type(SellerApprovalHistory.ActionType.REQUEST) // 요청 타입
+                .reason(null)                             // 'REQUEST' 타입이므로 reason은 null
                 .build();
         sellerApprovalHistoryRepository.save(history);
+
+        // TODO: (선택) 알림 서비스 연동 (관리자에게 새 신청이 접수되었음을 알림)
     }
 
     /**
@@ -202,8 +175,8 @@
                     canReapply = true; // 반려, 자발적 철회, 관리자 회수 상태는 재신청 가능
                     break;
                 case APPROVED:
-                    // canWithdraw 조건 강화: 진행 중이거나 예정된 콘서트가 없는지 확인 로직 추가
-                    canWithdraw = !hasActiveConcertsForSeller(userId);
+                    // canWithdraw 조건 강화: 진행 중이거나 예정된 콘서트가 없는지 확인 로직 추가 (콘서트 도메인 의존성)
+                    canWithdraw = !hasActiveConcertsForSeller(userId); // 활성 콘서트 여부로 철회 가능 여부 결정
                     break;
             }
         }
@@ -221,10 +194,11 @@
             lastReason = null;
         }
 
+
         return SellerApplicationStatusResponseDTO.builder()
                 .role(userRole)
                 .approvalStatus(userApprovalStatus)
-                .lastReason(lastReason)
+                .lastReason(lastReason) // 수정된 lastReason 사용
                 .canReapply(canReapply)
                 .canWithdraw(canWithdraw)
                 .applicationDate(applicationDate)
@@ -251,28 +225,28 @@
 
         // 2. canWithdraw 조건 강화 (진행 중이거나 예정된 콘서트가 없는지 확인)
         // 만약 콘서트가 있다면 철회 불가 예외 발생
-        if (hasActiveConcertsForSeller(userId)) {
-            throw new BusinessException(ErrorCode.INVALID_INPUT, "진행 중이거나 예정된 콘서트가 있어 판매자 권한을 철회할 수 없습니다.");
+        if (hasActiveConcertsForSeller(userId)) { // 활성 콘서트 여부 확인
+            throw new BusinessException(ErrorCode.INVALID_INPUT, "진행 중이거나 예정된 콘서트가 있어 판매자 권한을 철회할 수 없습니다."); // 오류 코드 및 메시지 구체화 필요시 수정 예정
         }
 
         // 3. UserEntity의 역할(Role) 및 승인 상태(ApprovalStatus) 업데이트
-        user.setRole(Role.USER);
-        user.setApprovalStatus(ApprovalStatus.WITHDRAWN);
+        user.setRole(Role.USER); // 일반 유저로 변경
+        user.setApprovalStatus(ApprovalStatus.WITHDRAWN); // 상태를 WITHDRAWN으로 변경
         userRepository.save(user);
 
         // 4. 해당 유저의 가장 최근 APPROVED 상태의 SellerApplication 상태 업데이트 (WITHDRAWN)
         Optional<SellerApplication> latestApprovedApplication = sellerApplicationRepository.findTopByUserAndStatusInOrderByCreatedAtDesc(
-                user, List.of(ACCEPTED));
+                user, List.of(ACCEPTED)); // APPROVED 대신 ACCEPTED 사용
         latestApprovedApplication.ifPresent(app -> {
             app.setStatus(WITHDRAWN);
             sellerApplicationRepository.save(app);
 
             // 4. SellerApprovalHistory에 WITHDRAW 로그 기록
             SellerApprovalHistory history = SellerApprovalHistory.builder()
-                    .user(user)
-                    .sellerApplication(app)
-                    .type(SellerApprovalHistory.ActionType.WITHDRAWN)
-                    .reason(null)
+                    .user(user) // userId 대신 UserEntity 객체 user를 전달
+                    .sellerApplication(app) // SellerApplication 객체 'app'을 전달
+                    .type(SellerApprovalHistory.ActionType.WITHDRAWN) // WITHDRAWN 타입
+                    .reason(null) // 자발적 철회이므로 reason은 null
                     .build();
             sellerApprovalHistoryRepository.save(history);
         });
@@ -293,25 +267,6 @@
     }
 
     /**
-     * 환경에 따른 문서 저장용 버킷명 결정
-     * Supabase 환경에서는 supabase.docs-bucket 값을,
-     * S3 환경에서는 cloud.aws.s3.bucket 값을 사용합니다.
-     *
-     * @return 환경에 맞는 버킷명
-     */
-    private String getBucketNameForDocs() {
-        if (supabaseDocsBucket != null && !supabaseDocsBucket.isEmpty()) {
-            // Supabase 환경
-            return supabaseDocsBucket;
-        } else if (s3Bucket != null && !s3Bucket.isEmpty()) {
-            // S3 환경
-            return s3Bucket;
-        } else {
-            throw new BusinessException(ErrorCode.INVALID_INPUT, "스토리지 설정이 올바르지 않습니다.");
-        }
-    }
-
-    /**
      * 판매자가 진행 중이거나 예정된 콘서트(ON_SALE, SCHEDULED)를 가지고 있는지 확인합니다.
      * 판매자 권한 철회 시 제약 조건으로 사용됩니다.
      * @param sellerId 판매자 ID
