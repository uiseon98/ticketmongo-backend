package com.team03.ticketmon.seller_application.service;

import com.team03.ticketmon._global.util.FileValidator;
import com.team03.ticketmon._global.util.uploader.StorageUploader;
import com.team03.ticketmon._global.util.UploadPathUtil;
import com.team03.ticketmon._global.exception.BusinessException;
import com.team03.ticketmon._global.exception.ErrorCode;
import com.team03.ticketmon._global.config.supabase.SupabaseProperties; // SupabaseProperties 임포트(동적으로 버킷명 적용하기 위해)

import com.team03.ticketmon.seller_application.domain.SellerApplication;
import com.team03.ticketmon.seller_application.domain.SellerApplication.SellerApplicationStatus;
import com.team03.ticketmon.seller_application.domain.SellerApprovalHistory;

import com.team03.ticketmon.seller_application.dto.ApplicantInformationResponseDTO;
import com.team03.ticketmon.seller_application.dto.SellerApplicationRequestDTO;
import com.team03.ticketmon.seller_application.dto.SellerApplicationStatusResponseDTO;

import com.team03.ticketmon.seller_application.repository.SellerApplicationRepository;
import com.team03.ticketmon.seller_application.repository.SellerApprovalHistoryRepository;

import com.team03.ticketmon.user.domain.entity.UserEntity;
import com.team03.ticketmon.user.domain.entity.UserEntity.ApprovalStatus;
import com.team03.ticketmon.user.domain.entity.UserEntity.Role;

import com.team03.ticketmon.user.repository.UserRepository;

import lombok.RequiredArgsConstructor;

import org.springframework.stereotype.Service;
import org.springframework.transaction.annotation.Transactional;
import org.springframework.web.multipart.MultipartFile;

import java.time.LocalDateTime;
import java.util.Arrays; // Arrays 임포트 추가
import java.util.List;
import java.util.Optional;

// 콘서트 도메인 의존성 추가 (판매자 권한 철회 조건 강화용)
import com.team03.ticketmon.concert.repository.SellerConcertRepository; // 판매자의 콘서트 정보를 조회하기 위한 Repository
import com.team03.ticketmon.concert.domain.enums.ConcertStatus; // 콘서트 상태 Enum (ON_SALE, SCHEDULED 등)
import com.team03.ticketmon.concert.domain.Concert; // Concert 엔티티 임포트

// SellerApplicationStatus Enum 값들을 static import로 사용 (내부 ENUM 사용 / 선택 사항)
import static com.team03.ticketmon.seller_application.domain.SellerApplication.SellerApplicationStatus.*;

/**
 * 판매자 권한 신청 관련 비즈니스 로직을 처리하는 서비스 클래스입니다.
 */
@Service
@RequiredArgsConstructor
public class SellerApplicationService {

    private final UserRepository userRepository;
    private final SellerApplicationRepository sellerApplicationRepository;
    private final StorageUploader storageUploader;
    private final SupabaseProperties supabaseProperties;
    private final SellerConcertRepository sellerConcertRepository; // 콘서트 정보 조회를 위한 레포지토리 주입
     private final SellerApprovalHistoryRepository sellerApprovalHistoryRepository;

    /**
     * API-03-06: 판매자 권한 신청 등록/재신청
     * 판매자 권한이 없는 사용자가 판매자 권한을 요청합니다.
     * canReapply = true 일 때 활성화됩니다.
     *
     * @param userId   신청 사용자 ID
     * @param request  판매자 신청 정보 (업체명, 사업자번호 등)
     * @param document 제출 서류 파일
     * @throws BusinessException 이미 신청했거나, 판매자 권한을 이미 가진 경우 등 비즈니스 예외
     * @return void // 성공 시 반환 값 없음
     */
    @Transactional
    public void applyForSeller(Long userId, SellerApplicationRequestDTO request, MultipartFile document) {
        // 1. 유저 존재 여부 확인
        UserEntity user = userRepository.findById(userId)
                .orElseThrow(() -> new BusinessException(ErrorCode.USER_NOT_FOUND, "사용자를 찾을 수 없습니다."));

        // 2. 판매자 권한 신청 유효성 검사 (이미 PENDING 상태의 신청이 있는지, 또는 APPROVED 상태인지 등)
        // sellerApplicationRepository.existsByUserIdAndStatus()를 활용하여 더 견고하게 체크 가능
        if (user.getApprovalStatus() == ApprovalStatus.PENDING ||
                sellerApplicationRepository.existsByUserAndStatus(user, SUBMITTED)) {
            throw new BusinessException(ErrorCode.SELLER_APPLY_ONCE, "이미 판매자 권한 신청이 접수되어 처리 대기 중입니다."); // PENDING 상태이면 재신청 불가
        }
        if (user.getRole() == Role.SELLER && user.getApprovalStatus() == ApprovalStatus.APPROVED) {
            throw new BusinessException(ErrorCode.INVALID_INPUT, "이미 판매자 권한을 가지고 있습니다.");   // 이미 판매자이면 신청 불가
        }

        // 추가: 사업자등록번호 중복 검사 (SUBMITTED 또는 ACCEPTED 상태인 경우)
        boolean isBusinessNumberAlreadyInUse = sellerApplicationRepository.existsByBusinessNumberAndStatusIn(
                request.getBusinessNumber(),
                Arrays.asList(SUBMITTED, ACCEPTED) // SUBMITTED (신청 대기 중) 또는 ACCEPTED (승인됨) 상태
        );
        if (isBusinessNumberAlreadyInUse) {
            throw new BusinessException(ErrorCode.INVALID_INPUT, "이미 사용 중이거나 처리 대기 중인 사업자등록번호입니다.");
        }

        // 3. 제출 서류 파일 유효성 검사 (FileValidator 사용)
        FileValidator.validate(document); // 정적 호출로 변경

        // 4. Supabase에 문서 업로드 (UploadPathUtil, StorageUploader 사용)
        String fileUuid = java.util.UUID.randomUUID().toString(); // 파일명 중복 방지를 위한 UUID
        String fileExtension = "";
        if (document.getOriginalFilename() != null && document.getOriginalFilename().contains(".")) {
            fileExtension = document.getOriginalFilename().substring(document.getOriginalFilename().lastIndexOf('.') + 1);
        }   // 파일명에 확장자가 없거나 null인 경우 방지
        String filePath = UploadPathUtil.getSellerDocsPath(fileUuid, fileExtension); // 정적 호출로 변경
        String uploadedFileUrl = storageUploader.uploadFile(document, supabaseProperties.getDocsBucket(), filePath);    // Supabase Storage에 파일 업로드 (동적 버킷명 사용)

        // 5. SellerApplication 엔티티 생성 및 저장
        SellerApplication sellerApplication = SellerApplication.builder()
                .user(user) // userId (Long) 대신, 위에서 조회한 UserEntity 객체 'user'를 전달
                .companyName(request.getCompanyName())
                .businessNumber(request.getBusinessNumber())
                .representativeName(request.getRepresentativeName())
                .representativePhone(request.getRepresentativePhone())
                .uploadedFileUrl(uploadedFileUrl)
                .status(SUBMITTED) // 초기 상태는 SUBMITTED
                // .createdAt(LocalDateTime.now()) // @PrePersist에서 자동 설정(명시적으로 설정도 가능)
                .build();
        sellerApplicationRepository.save(sellerApplication);

        // 6. UserEntity의 approvalStatus 업데이트
        user.setApprovalStatus(ApprovalStatus.PENDING); // 사용자의 승인 상태를 PENDING으로 변경
        userRepository.save(user); // 변경사항 저장

<<<<<<< HEAD
        // 7. SellerApprovalHistory에 REQUEST 타입의 이력 기록 (추후(3.1 단계 구현 후) 활성화)
=======
        // 7. SellerApprovalHistory에 REQUEST 타입의 이력 기록
>>>>>>> 66718b8c
        SellerApprovalHistory history = SellerApprovalHistory.builder()
                .user(user)     // UserEntity 객체 'user'를 전달
                .sellerApplication(sellerApplication)     // SellerApplication 객체 'sellerApplication'을 전달
                .type(SellerApprovalHistory.ActionType.REQUEST) // 요청 타입
                .reason(null)                             // 'REQUEST' 타입이므로 reason은 null
                .build();
        sellerApprovalHistoryRepository.save(history);

        // TODO: (선택) 알림 서비스 연동 (관리자에게 새 신청이 접수되었음을 알림)
    }

    /**
     * API-03-05: 로그인 사용자의 현재 권한 상태 조회
     * 로그인한 사용자의 현재 권한 상태를 조회하고 프론트엔드에 필요한 정보를 제공합니다.
     *
     * @param userId 조회할 사용자 ID
     * @return 판매자 권한 상태 응답 DTO
     * @throws BusinessException 사용자를 찾을 수 없는 경우
     */
    @Transactional(readOnly = true)
    public SellerApplicationStatusResponseDTO getSellerApplicationStatus(Long userId) {
        UserEntity user = userRepository.findById(userId)
                .orElseThrow(() -> new BusinessException(ErrorCode.USER_NOT_FOUND, "사용자를 찾을 수 없습니다."));

        // 사용자 역할 및 승인 상태
        Role userRole = user.getRole();
        ApprovalStatus userApprovalStatus = user.getApprovalStatus();

        // 최신 판매자 신청서 정보 조회 (신청일 및 마지막 처리일 등)
<<<<<<< HEAD
        // SellerApplication 및 SellerApprovalHistory에서 추가 정보 조회
        Optional<SellerApplication> latestApplication = sellerApplicationRepository.findTopByUserAndStatusInOrderByCreatedAtDesc(
                user, List.of(SUBMITTED, ACCEPTED, REJECTED, REVOKED, WITHDRAWN)
=======
        Optional<SellerApplication> latestApplication = sellerApplicationRepository.findTopByUserAndStatusInOrderByCreatedAtDesc(
                user, List.of(SellerApplication.SellerApplicationStatus.SUBMITTED, SellerApplication.SellerApplicationStatus.ACCEPTED, SellerApplication.SellerApplicationStatus.REJECTED, SellerApplication.SellerApplicationStatus.REVOKED, SellerApplication.SellerApplicationStatus.WITHDRAWN)
>>>>>>> 66718b8c
        );

        LocalDateTime applicationDate = latestApplication.map(SellerApplication::getCreatedAt).orElse(null);
        LocalDateTime lastProcessedDate = latestApplication.map(SellerApplication::getUpdatedAt).orElse(null);

        // canReapply, canWithdraw 로직 (프론트엔드 버튼 활성화 로직)
        boolean canReapply = false;
        boolean canWithdraw = false;

        if (userApprovalStatus == null) { // 판매자 신청을 한번도 하지 않은 사용자
            canReapply = true;
        } else {
            switch (userApprovalStatus) {
                case PENDING:
                    // 신청 대기 중: 재신청 불가, 철회 불가 (관리자에게 문의)
                    break;
                case REJECTED:
                case WITHDRAWN:
                case REVOKED:
                    canReapply = true; // 반려, 자발적 철회, 관리자 회수 상태는 재신청 가능
                    break;
                case APPROVED:
                    // canWithdraw 조건 강화: 진행 중이거나 예정된 콘서트가 없는지 확인 로직 추가 (콘서트 도메인 의존성)
                    canWithdraw = !hasActiveConcertsForSeller(userId); // 활성 콘서트 여부로 철회 가능 여부 결정
                    break;
            }
        }

<<<<<<< HEAD
        // TODO: lastReason 필드 조합 로직 개선 (SellerApprovalHistory에서 가져오기)
        // SellerApprovalHistoryRepository가 구현되면 이곳에서 lastReason을 가져오도록 변경
        // ✅ SellerApprovalHistory에서 최신 반려/회수 사유를 가져와 lastReason을 채웁니다.
        /*
        Optional<SellerApprovalHistory> latestRejectOrRevokeHistory = sellerApprovalHistoryRepository
                .findTopByUserIdAndTypeInOrderByActionDateDesc(userId, List.of(SellerApprovalHistory.ActionType.REJECT, SellerApprovalHistory.ActionType.REVOKE));
        lastReason = latestRejectOrRevokeHistory.map(SellerApprovalHistory::getReason).orElse(null); // 기존 lastReason이 없으면 히스토리에서
        */
        Optional<SellerApprovalHistory> latestRejectOrRevokeHistory = sellerApprovalHistoryRepository
                .findTopByUserAndTypeInOrderByCreatedAtDesc(user,
                        List.of(SellerApprovalHistory.ActionType.REJECTED, SellerApprovalHistory.ActionType.REVOKED));
        lastReason = latestRejectOrRevokeHistory.map(SellerApprovalHistory::getReason).orElse(null);
=======
        String lastReason = null;
        // lastReason은 REJECTED 또는 REVOKED일 경우에만 가져오고, WITHDRAWN일 경우 null
        if (userApprovalStatus == ApprovalStatus.REJECTED || userApprovalStatus == ApprovalStatus.REVOKED) {
            Optional<SellerApprovalHistory> latestRejectOrRevokeHistory = sellerApprovalHistoryRepository
                    .findTopByUserAndTypeInOrderByCreatedAtDesc(user,
                            List.of(SellerApprovalHistory.ActionType.REJECTED, SellerApprovalHistory.ActionType.REVOKED));
            lastReason = latestRejectOrRevokeHistory.map(SellerApprovalHistory::getReason).orElse(null);
        }
        // WITHDRAWN 상태일 때는 lastReason을 명시적으로 null로 설정
        else if (userApprovalStatus == ApprovalStatus.WITHDRAWN) {
            lastReason = null;
        }
>>>>>>> 66718b8c


        return SellerApplicationStatusResponseDTO.builder()
                .role(userRole)
                .approvalStatus(userApprovalStatus)
<<<<<<< HEAD
                .lastReason(lastReason)
=======
                .lastReason(lastReason) // 수정된 lastReason 사용
>>>>>>> 66718b8c
                .canReapply(canReapply)
                .canWithdraw(canWithdraw)
                .applicationDate(applicationDate)
                .lastProcessedDate(lastProcessedDate)
                .build();
    }

    /**
     * API-03-07: 판매자 본인 권한 철회
     * 판매자 본인이 자신의 권한을 자발적으로 철회하는 요청입니다. 관리자 승인이 불필요합니다.
     *
     * @param userId 철회할 사용자 ID
     * @throws BusinessException 철회할 수 없는 상태이거나 권한이 없는 경우
     */
    @Transactional
    public void withdrawSellerRole(Long userId) {
        UserEntity user = userRepository.findById(userId)
                .orElseThrow(() -> new BusinessException(ErrorCode.USER_NOT_FOUND, "사용자를 찾을 수 없습니다."));

        // 1. 현재 판매자 권한이 APPROVED 상태인지 확인
        if (user.getRole() != Role.SELLER || user.getApprovalStatus() != ApprovalStatus.APPROVED) {
            throw new BusinessException(ErrorCode.INVALID_INPUT, "판매자 권한이 승인된 상태가 아니므로 철회할 수 없습니다.");
        }

        // 2. canWithdraw 조건 강화 (진행 중이거나 예정된 콘서트가 없는지 확인)
        // 만약 콘서트가 있다면 철회 불가 예외 발생
        if (hasActiveConcertsForSeller(userId)) { // 활성 콘서트 여부 확인
            throw new BusinessException(ErrorCode.INVALID_INPUT, "진행 중이거나 예정된 콘서트가 있어 판매자 권한을 철회할 수 없습니다."); // 오류 코드 및 메시지 구체화 필요시 수정 예정
        }

        // 3. UserEntity의 역할(Role) 및 승인 상태(ApprovalStatus) 업데이트
        user.setRole(Role.USER); // 일반 유저로 변경
        user.setApprovalStatus(ApprovalStatus.WITHDRAWN); // 상태를 WITHDRAWN으로 변경
        userRepository.save(user);

        // 4. 해당 유저의 가장 최근 APPROVED 상태의 SellerApplication 상태 업데이트 (WITHDRAWN)
<<<<<<< HEAD
        // findTopByUserIdAndStatusInOrderByCreatedAtDesc 등으로 APPROVED 상태의 신청서를 찾아 업데이트하는 로직 필요
        Optional<SellerApplication> latestApprovedApplication = sellerApplicationRepository.findTopByUserAndStatusInOrderByCreatedAtDesc(
                user, List.of(ACCEPTED)); // APPROVED 대신 ACCEPTED 사용
        latestApprovedApplication.ifPresent(app -> {
                    app.setStatus(WITHDRAWN);
                    sellerApplicationRepository.save(app);

                    // 4. SellerApprovalHistory에 WITHDRAW 로그 기록
                    SellerApprovalHistory history = SellerApprovalHistory.builder()
                            .user(user) // userId 대신 UserEntity 객체 user를 전달
                            .sellerApplication(app) // SellerApplication 객체 'app'을 전달
                            .type(SellerApprovalHistory.ActionType.WITHDRAWN) // WITHDRAWN 타입
                            .reason(null) // 자발적 철회이므로 reason은 null
                            .build();
                    sellerApprovalHistoryRepository.save(history);
                });

        // 5. 개인정보 처리 (스케줄러에 의해 처리될 예정)
        // SellerApplication의 representative_name, representative_phone 마스킹 및 uploaded_file_url 파일 삭제/NULL 처리
=======
        Optional<SellerApplication> latestApprovedApplication = sellerApplicationRepository.findTopByUserAndStatusInOrderByCreatedAtDesc(
                user, List.of(ACCEPTED)); // APPROVED 대신 ACCEPTED 사용
        latestApprovedApplication.ifPresent(app -> {
            app.setStatus(WITHDRAWN);
            sellerApplicationRepository.save(app);

            // 4. SellerApprovalHistory에 WITHDRAW 로그 기록
            SellerApprovalHistory history = SellerApprovalHistory.builder()
                    .user(user) // userId 대신 UserEntity 객체 user를 전달
                    .sellerApplication(app) // SellerApplication 객체 'app'을 전달
                    .type(SellerApprovalHistory.ActionType.WITHDRAWN) // WITHDRAWN 타입
                    .reason(null) // 자발적 철회이므로 reason은 null
                    .build();
            sellerApprovalHistoryRepository.save(history);
        });
    }
>>>>>>> 66718b8c

    /**
     * 사용자의 신청자 관련 상세 정보를 조회합니다.
     * 컨트롤러에서 직접 리포지토리를 사용하는 대신 서비스 계층을 통해 조회합니다.
     * @param userId 조회할 사용자 ID
     * @return ApplicantInformationResponseDTO
     * @throws BusinessException 사용자를 찾을 수 없는 경우
     */
    @Transactional(readOnly = true)
    public ApplicantInformationResponseDTO getUserApplicantInfo(Long userId) {
        UserEntity userEntity = userRepository.findById(userId)
                .orElseThrow(() -> new BusinessException(ErrorCode.USER_NOT_FOUND, "사용자 정보를 찾을 수 없습니다."));
        return ApplicantInformationResponseDTO.fromEntity(userEntity);
    }

    /**
     * 판매자가 진행 중이거나 예정된 콘서트(ON_SALE, SCHEDULED)를 가지고 있는지 확인합니다.
     * 판매자 권한 철회 시 제약 조건으로 사용됩니다.
     * @param sellerId 판매자 ID
     * @return 활성 콘서트가 있으면 true, 없으면 false
     */
    private boolean hasActiveConcertsForSeller(Long sellerId) {
        // ON_SALE 또는 SCHEDULED 상태의 콘서트가 있는지 확인합니다.
        List<ConcertStatus> activeStatuses = List.of(ConcertStatus.ON_SALE, ConcertStatus.SCHEDULED);
        List<Concert> activeConcerts = sellerConcertRepository.findBySellerIdAndStatusIn(sellerId, activeStatuses);

        return !activeConcerts.isEmpty(); // 비어있지 않으면 활성 콘서트가 있는 것
    }
}<|MERGE_RESOLUTION|>--- conflicted
+++ resolved
@@ -122,11 +122,7 @@
         user.setApprovalStatus(ApprovalStatus.PENDING); // 사용자의 승인 상태를 PENDING으로 변경
         userRepository.save(user); // 변경사항 저장
 
-<<<<<<< HEAD
-        // 7. SellerApprovalHistory에 REQUEST 타입의 이력 기록 (추후(3.1 단계 구현 후) 활성화)
-=======
         // 7. SellerApprovalHistory에 REQUEST 타입의 이력 기록
->>>>>>> 66718b8c
         SellerApprovalHistory history = SellerApprovalHistory.builder()
                 .user(user)     // UserEntity 객체 'user'를 전달
                 .sellerApplication(sellerApplication)     // SellerApplication 객체 'sellerApplication'을 전달
@@ -156,14 +152,8 @@
         ApprovalStatus userApprovalStatus = user.getApprovalStatus();
 
         // 최신 판매자 신청서 정보 조회 (신청일 및 마지막 처리일 등)
-<<<<<<< HEAD
-        // SellerApplication 및 SellerApprovalHistory에서 추가 정보 조회
-        Optional<SellerApplication> latestApplication = sellerApplicationRepository.findTopByUserAndStatusInOrderByCreatedAtDesc(
-                user, List.of(SUBMITTED, ACCEPTED, REJECTED, REVOKED, WITHDRAWN)
-=======
         Optional<SellerApplication> latestApplication = sellerApplicationRepository.findTopByUserAndStatusInOrderByCreatedAtDesc(
                 user, List.of(SellerApplication.SellerApplicationStatus.SUBMITTED, SellerApplication.SellerApplicationStatus.ACCEPTED, SellerApplication.SellerApplicationStatus.REJECTED, SellerApplication.SellerApplicationStatus.REVOKED, SellerApplication.SellerApplicationStatus.WITHDRAWN)
->>>>>>> 66718b8c
         );
 
         LocalDateTime applicationDate = latestApplication.map(SellerApplication::getCreatedAt).orElse(null);
@@ -192,20 +182,6 @@
             }
         }
 
-<<<<<<< HEAD
-        // TODO: lastReason 필드 조합 로직 개선 (SellerApprovalHistory에서 가져오기)
-        // SellerApprovalHistoryRepository가 구현되면 이곳에서 lastReason을 가져오도록 변경
-        // ✅ SellerApprovalHistory에서 최신 반려/회수 사유를 가져와 lastReason을 채웁니다.
-        /*
-        Optional<SellerApprovalHistory> latestRejectOrRevokeHistory = sellerApprovalHistoryRepository
-                .findTopByUserIdAndTypeInOrderByActionDateDesc(userId, List.of(SellerApprovalHistory.ActionType.REJECT, SellerApprovalHistory.ActionType.REVOKE));
-        lastReason = latestRejectOrRevokeHistory.map(SellerApprovalHistory::getReason).orElse(null); // 기존 lastReason이 없으면 히스토리에서
-        */
-        Optional<SellerApprovalHistory> latestRejectOrRevokeHistory = sellerApprovalHistoryRepository
-                .findTopByUserAndTypeInOrderByCreatedAtDesc(user,
-                        List.of(SellerApprovalHistory.ActionType.REJECTED, SellerApprovalHistory.ActionType.REVOKED));
-        lastReason = latestRejectOrRevokeHistory.map(SellerApprovalHistory::getReason).orElse(null);
-=======
         String lastReason = null;
         // lastReason은 REJECTED 또는 REVOKED일 경우에만 가져오고, WITHDRAWN일 경우 null
         if (userApprovalStatus == ApprovalStatus.REJECTED || userApprovalStatus == ApprovalStatus.REVOKED) {
@@ -218,17 +194,12 @@
         else if (userApprovalStatus == ApprovalStatus.WITHDRAWN) {
             lastReason = null;
         }
->>>>>>> 66718b8c
 
 
         return SellerApplicationStatusResponseDTO.builder()
                 .role(userRole)
                 .approvalStatus(userApprovalStatus)
-<<<<<<< HEAD
-                .lastReason(lastReason)
-=======
                 .lastReason(lastReason) // 수정된 lastReason 사용
->>>>>>> 66718b8c
                 .canReapply(canReapply)
                 .canWithdraw(canWithdraw)
                 .applicationDate(applicationDate)
@@ -265,27 +236,6 @@
         userRepository.save(user);
 
         // 4. 해당 유저의 가장 최근 APPROVED 상태의 SellerApplication 상태 업데이트 (WITHDRAWN)
-<<<<<<< HEAD
-        // findTopByUserIdAndStatusInOrderByCreatedAtDesc 등으로 APPROVED 상태의 신청서를 찾아 업데이트하는 로직 필요
-        Optional<SellerApplication> latestApprovedApplication = sellerApplicationRepository.findTopByUserAndStatusInOrderByCreatedAtDesc(
-                user, List.of(ACCEPTED)); // APPROVED 대신 ACCEPTED 사용
-        latestApprovedApplication.ifPresent(app -> {
-                    app.setStatus(WITHDRAWN);
-                    sellerApplicationRepository.save(app);
-
-                    // 4. SellerApprovalHistory에 WITHDRAW 로그 기록
-                    SellerApprovalHistory history = SellerApprovalHistory.builder()
-                            .user(user) // userId 대신 UserEntity 객체 user를 전달
-                            .sellerApplication(app) // SellerApplication 객체 'app'을 전달
-                            .type(SellerApprovalHistory.ActionType.WITHDRAWN) // WITHDRAWN 타입
-                            .reason(null) // 자발적 철회이므로 reason은 null
-                            .build();
-                    sellerApprovalHistoryRepository.save(history);
-                });
-
-        // 5. 개인정보 처리 (스케줄러에 의해 처리될 예정)
-        // SellerApplication의 representative_name, representative_phone 마스킹 및 uploaded_file_url 파일 삭제/NULL 처리
-=======
         Optional<SellerApplication> latestApprovedApplication = sellerApplicationRepository.findTopByUserAndStatusInOrderByCreatedAtDesc(
                 user, List.of(ACCEPTED)); // APPROVED 대신 ACCEPTED 사용
         latestApprovedApplication.ifPresent(app -> {
@@ -302,7 +252,6 @@
             sellerApprovalHistoryRepository.save(history);
         });
     }
->>>>>>> 66718b8c
 
     /**
      * 사용자의 신청자 관련 상세 정보를 조회합니다.
