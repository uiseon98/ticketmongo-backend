--- conflicted
+++ resolved
@@ -21,11 +21,8 @@
  * <ul>
  *   <li>Key: String 직렬화 (가독성)</li>
  *   <li>Value: JSON 직렬화 (복합 객체 저장 가능)</li>
-<<<<<<< HEAD
  *   <li>Redis Key Expiration Events 활성화</li>
-=======
  *   <li>Java 8 시간 타입 지원 (LocalDate, LocalTime, LocalDateTime)</li>
->>>>>>> 1cc2fa57
  * </ul>
  */
 @Configuration
