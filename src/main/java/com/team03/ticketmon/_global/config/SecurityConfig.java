--- conflicted
+++ resolved
@@ -190,14 +190,6 @@
     public CorsConfigurationSource corsConfigurationSource() {
         CorsConfiguration config = new CorsConfiguration();
 
-<<<<<<< HEAD
-		// 허용할 프론트엔드 도메인 (로컬 개발용)
-		config.setAllowedOrigins(Arrays.asList(
-			"http://localhost:3000",
-			"http://localhost:8080",
-			"https://ff52-222-105-3-101.ngrok-free.app"
-		));
-=======
         // 허용할 프론트엔드 도메인 (로컬 개발용 및 ngrok 주소)
         // 운영 환경 배포 시에는 실제 서비스 도메인으로 변경
         config.setAllowedOrigins(Arrays.asList(
@@ -207,24 +199,15 @@
                 "http://localhost:5174",    // <-- 이 부분 추가 (현재 프론트엔드 개발 서버 포트)
                 "https://ff52-222-105-3-101.ngrok-free.app" // ngrok 등 터널링 서비스 주소 (필요 시)
         ));
->>>>>>> bf16f357
 
         // 허용할 HTTP 메서드
         config.setAllowedMethods(Arrays.asList("GET", "POST", "PUT", "DELETE", "OPTIONS", "PATCH"));
 
-<<<<<<< HEAD
-		// 요청 시 허용할 헤더
+		// 요청 시 허용할 헤더  (인증 관련 헤더 포함)
 		config.setAllowedHeaders(Arrays.asList(
 			"Authorization", "Content-Type", "X-Requested-With", "Accept",
 			"Origin", "X-CSRF-Token", "Cookie", "Set-Cookie", "ngrok-skip-browser-warning"
 		));
-=======
-        // 요청 시 허용할 헤더  (인증 관련 헤더 포함)
-        config.setAllowedHeaders(Arrays.asList(
-                "Authorization", "Content-Type", "X-Requested-With", "Accept",
-                "Origin", "X-CSRF-Token", "Cookie", "Set-Cookie"
-        ));
->>>>>>> bf16f357
 
         // 인증 정보(쿠키, HTTP 인증 헤더) 포함한 요청 허용 (프론트엔드에서 credentials: 'include' 필요)
         config.setAllowCredentials(true);
