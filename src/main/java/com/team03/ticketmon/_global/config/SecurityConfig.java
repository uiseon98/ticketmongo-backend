--- conflicted
+++ resolved
@@ -1,7 +1,19 @@
 package com.team03.ticketmon._global.config;
 
-import java.util.Arrays;
-
+import com.team03.ticketmon.auth.Util.CookieUtil;
+import com.team03.ticketmon.auth.jwt.JwtAuthenticationFilter;
+import com.team03.ticketmon.auth.jwt.JwtTokenProvider;
+import com.team03.ticketmon.auth.jwt.LoginFilter;
+import com.team03.ticketmon.auth.jwt.CustomLogoutFilter;
+import com.team03.ticketmon.auth.oauth2.OAuth2LoginFailureHandler;
+import com.team03.ticketmon.auth.oauth2.OAuth2LoginSuccessHandler;
+import com.team03.ticketmon.auth.service.CustomOAuth2UserService;
+import com.team03.ticketmon.auth.service.RefreshTokenService;
+import com.team03.ticketmon.auth.service.ReissueService;
+import com.team03.ticketmon.user.service.SocialUserService;
+import com.team03.ticketmon.user.service.UserEntityService;
+import jakarta.servlet.http.HttpServletResponse;
+import lombok.RequiredArgsConstructor;
 import org.springframework.context.annotation.Bean;
 import org.springframework.context.annotation.Configuration;
 import org.springframework.http.HttpMethod;
@@ -24,21 +36,7 @@
 import org.springframework.web.cors.CorsConfigurationSource;
 import org.springframework.web.cors.UrlBasedCorsConfigurationSource;
 
-import com.team03.ticketmon.auth.Util.CookieUtil;
-import com.team03.ticketmon.auth.jwt.CustomLogoutFilter;
-import com.team03.ticketmon.auth.jwt.JwtAuthenticationFilter;
-import com.team03.ticketmon.auth.jwt.JwtTokenProvider;
-import com.team03.ticketmon.auth.jwt.LoginFilter;
-import com.team03.ticketmon.auth.oauth2.OAuth2LoginFailureHandler;
-import com.team03.ticketmon.auth.oauth2.OAuth2LoginSuccessHandler;
-import com.team03.ticketmon.auth.service.CustomOAuth2UserService;
-import com.team03.ticketmon.auth.service.RefreshTokenService;
-import com.team03.ticketmon.auth.service.ReissueService;
-import com.team03.ticketmon.user.service.SocialUserService;
-import com.team03.ticketmon.user.service.UserEntityService;
-
-import jakarta.servlet.http.HttpServletResponse;
-import lombok.RequiredArgsConstructor;
+import java.util.Arrays;
 
 /**
  * <b>Spring Security 설정 클래스</b>
@@ -50,86 +48,83 @@
 @Configuration
 @EnableWebSecurity  // Spring Security 활성화
 @EnableMethodSecurity(  // 메서드 수준 보안 (예: @PreAuthorize) 활성화
-	securedEnabled = true,  // @Secured 어노테이션 활성화
-	prePostEnabled = true,  // @PreAuthorize, @PostAuthorize 어노테이션 활성화
-	jsr250Enabled = true    // @RolesAllowed 어노테이션 활성화
+        securedEnabled = true,  // @Secured 어노테이션 활성화
+        prePostEnabled = true,  // @PreAuthorize, @PostAuthorize 어노테이션 활성화
+        jsr250Enabled = true    // @RolesAllowed 어노테이션 활성화
 )
 @RequiredArgsConstructor
 public class SecurityConfig {
 
-<<<<<<< HEAD
-	private final AuthenticationConfiguration authenticationConfiguration;
-	private final JwtTokenProvider jwtTokenProvider;
-	private final ReissueService reissueService;
-	private final RefreshTokenService refreshTokenService;
-	private final UserEntityService userEntityService;
-	private final SocialUserService socialUserService;
-	private final CookieUtil cookieUtil;
-
-	/**
-	 * <b>AuthenticationManager 빈 설정</b> <br>
-	 * Spring Security의 인증 처리를 담당하는 핵심 인터페이스입니다.
-	 */
-	@Bean
-	public AuthenticationManager authenticationManager(AuthenticationConfiguration configuration) throws Exception {
-
-		return configuration.getAuthenticationManager();
-	}
-
-	/**
-	 * <b>PasswordEncoder 빈 설정</b> <br>
-	 * 비밀번호 암호화 및 검증에 사용됩니다.
-	 */
-	@Bean
-	public PasswordEncoder passwordEncoder() {
-		return PasswordEncoderFactories.createDelegatingPasswordEncoder();
-	}
-
-	/**
-	 * <b>SecurityFilterChain 빈 설정</b> <br>
-	 * HTTP 요청에 대한 보안 규칙을 정의합니다.
-	 */
-	@Bean
-	public SecurityFilterChain filterChain(HttpSecurity http) throws Exception {
-		http
-			// CORS 설정: corsConfigurationSource 빈을 통해 허용 도메인 및 메서드를 정의
-			.cors(cors -> cors.configurationSource(corsConfigurationSource()))
-
-			// CSRF 보호 비활성화: JWT 기반 인증 시스템에서는 일반적으로 세션을 사용하지 않으므로 비활성화
-			.csrf(AbstractHttpConfigurer::disable)
-
-			// 세션 관리: JWT는 무상태(stateless)이므로 세션을 사용하지 않도록 설정
-			.sessionManagement(session ->
-				session.sessionCreationPolicy(SessionCreationPolicy.STATELESS)
-			)
-
-			// 기본 로그인 폼 비활성화: 자체 로그인 API를 사용하므로 Spring Security의 기본 폼 로그인 비활성화
-			.formLogin(AbstractHttpConfigurer::disable)
-
-			// HTTP Basic 인증 비활성화: 브라우저 팝업을 통한 기본 인증 방식 비활성화
-			.httpBasic(AbstractHttpConfigurer::disable)
-
-			// URL 별 접근 권한 설정
-			.authorizeHttpRequests(auth -> auth
-
-				// LoginFilter가 처리하는 정확한 로그인 경로를 모든 규칙보다 가장 먼저 permitAll()
-				.requestMatchers(HttpMethod.POST, "/api/auth/login")
-				.permitAll() // <-- 이 라인을 가장 위로 이동 및 HttpMethod.POST 명시
-
-				// -----------------------------------------------------------
-				// 추가: 대기열 진입 API (POST /api/queue/enter)를 permitAll()
-				.requestMatchers(HttpMethod.POST, "/api/queue/enter")
-				.permitAll()
-
-				//------------인증 없이 접근 허용할 경로들 (permitAll())------------
-				//                                .requestMatchers("/", "/index.html").permitAll()
-				.requestMatchers("/swagger-ui/**", "/v3/api-docs/**")
-				.permitAll()   // Swagger UI 및 API 문서 경로 허용
-				// .requestMatchers("/api/auth/login").permitAll() // <-- 이 부분을 수정 (기존 /auth/login 또는 /api/auth/** permitAll과 중복 가능성 있으나 명시적 지정)
-				.requestMatchers("/api/auth/**")
-				.permitAll()    // 인증(로그인, 회원가입) 관련 API 경로 허용 (인증 불필요)
-				// .requestMatchers("/test/upload/**").permitAll()     // 파일 업로드 테스트용 API 경로 허용 (개발/테스트 목적)
-				// .requestMatchers("/profile/image/**").permitAll()   // 프로필 이미지 접근/업로드 관련 API 경로 허용 (필요하다면 유지)
+    private final AuthenticationConfiguration authenticationConfiguration;
+    private final JwtTokenProvider jwtTokenProvider;
+    private final ReissueService reissueService;
+    private final RefreshTokenService refreshTokenService;
+    private final UserEntityService userEntityService;
+    private final SocialUserService socialUserService;
+    private final CookieUtil cookieUtil;
+
+    /**
+     * <b>AuthenticationManager 빈 설정</b> <br>
+     * Spring Security의 인증 처리를 담당하는 핵심 인터페이스입니다.
+     */
+    @Bean
+    public AuthenticationManager authenticationManager(AuthenticationConfiguration configuration) throws Exception {
+
+        return configuration.getAuthenticationManager();
+    }
+
+    /**
+     * <b>PasswordEncoder 빈 설정</b> <br>
+     * 비밀번호 암호화 및 검증에 사용됩니다.
+     */
+    @Bean
+    public PasswordEncoder passwordEncoder() {
+        return PasswordEncoderFactories.createDelegatingPasswordEncoder();
+    }
+
+    /**
+     * <b>SecurityFilterChain 빈 설정</b> <br>
+     * HTTP 요청에 대한 보안 규칙을 정의합니다.
+     */
+    @Bean
+    public SecurityFilterChain filterChain(HttpSecurity http) throws Exception {
+        http
+                // CORS 설정: corsConfigurationSource 빈을 통해 허용 도메인 및 메서드를 정의
+                .cors(cors -> cors.configurationSource(corsConfigurationSource()))
+
+                // CSRF 보호 비활성화: JWT 기반 인증 시스템에서는 일반적으로 세션을 사용하지 않으므로 비활성화
+                .csrf(AbstractHttpConfigurer::disable)
+
+                // 세션 관리: JWT는 무상태(stateless)이므로 세션을 사용하지 않도록 설정
+                .sessionManagement(session ->
+                        session.sessionCreationPolicy(SessionCreationPolicy.STATELESS)
+                )
+
+                // 기본 로그인 폼 비활성화: 자체 로그인 API를 사용하므로 Spring Security의 기본 폼 로그인 비활성화
+                .formLogin(AbstractHttpConfigurer::disable)
+
+                // HTTP Basic 인증 비활성화: 브라우저 팝업을 통한 기본 인증 방식 비활성화
+                .httpBasic(AbstractHttpConfigurer::disable)
+
+                // URL 별 접근 권한 설정
+                .authorizeHttpRequests(auth -> auth
+
+
+                                // LoginFilter가 처리하는 정확한 로그인 경로를 모든 규칙보다 가장 먼저 permitAll()
+                                .requestMatchers(HttpMethod.POST, "/api/auth/login").permitAll() // <-- 이 라인을 가장 위로 이동 및 HttpMethod.POST 명시
+
+                                // -----------------------------------------------------------
+                                // 추가: 대기열 진입 API (POST /api/queue/enter)를 permitAll()
+                                .requestMatchers(HttpMethod.POST, "/api/queue/enter").permitAll()
+
+
+                                //------------인증 없이 접근 허용할 경로들 (permitAll())------------
+//                                .requestMatchers("/", "/index.html").permitAll()
+                                .requestMatchers("/swagger-ui/**", "/v3/api-docs/**").permitAll()   // Swagger UI 및 API 문서 경로 허용
+                                // .requestMatchers("/api/auth/login").permitAll() // <-- 이 부분을 수정 (기존 /auth/login 또는 /api/auth/** permitAll과 중복 가능성 있으나 명시적 지정)
+                                .requestMatchers("/api/auth/**").permitAll()    // 인증(로그인, 회원가입) 관련 API 경로 허용 (인증 불필요)
+                                // .requestMatchers("/test/upload/**").permitAll()     // 파일 업로드 테스트용 API 경로 허용 (개발/테스트 목적)
+                                // .requestMatchers("/profile/image/**").permitAll()   // 프로필 이미지 접근/업로드 관련 API 경로 허용 (필요하다면 유지)
 
 				// 결제 관련 API 경로 설정: 인증 없이 접근 가능한 결제 API
 				.requestMatchers(
@@ -141,256 +136,33 @@
 				)
 				.permitAll() // ◀◀◀ 이 API들은 인증 없이 접근 허용
 
-				//------------특정 역할이 필요한 경로들 (hasRole())------------
-				// 판매자 권한 신청 관련 API 경로 허용 (로그인된 사용자라면 누구나 접근 가능해야 함)
-				.requestMatchers("/api/users/me/seller-status")
-				.authenticated() // 판매자 권한 UI 접근 시 로그인 사용자의 권한 상태 조회 (API-03-05)
-				.requestMatchers("/api/users/me/seller-requests")
-				.authenticated() // 판매자 권한 요청 등록 (API-03-06)
-				.requestMatchers("/api/users/me/role")
-				.authenticated() // 판매자 본인의 권한 철회 (API-03-07)
-
-				// 실제 판매자 기능 (콘서트 CRUD) - SELLER 역할만 접근 허용
-				// 콘서트 CRUD 및 판매자별 콘서트 개수 조회 API
-				.requestMatchers("/api/seller/concerts/**")
-				.hasRole("SELLER")
-				.requestMatchers("/api/seller/count")
-				.hasRole("SELLER")
-
-				// 관리자 전용 경로 - ADMIN 역할만 접근 허용
-				// 이 부분은 ADMIN 권한 구현 완료 후 주석 해제하여 사용합니다.(관리자 페이지)
-				// .requestMatchers("/admin/**").hasRole("ADMIN")
-
-				// 결제 시 인증이 반드시 필요한 API
-				.requestMatchers(
-					"/api/v1/payments/history",         // 결제 내역 조회
-					"/api/v1/payments/*/cancel"       // 결제 취소 (특정 {orderId}
-				).authenticated() // ◀◀◀ 이 API들은 반드시 인증된 사용자만 접근 가능 (JWT 필요)
-
-				//------------나머지 모든 요청에 대한 접근 권한 설정(티켓팅, 예매, 마이페이지 등 필요하다면 추후 수정 예정)------------
-				// 위에서 정의되지 않은 나머지 모든 요청은 인증만 되면 접근 허용
-				//                                .anyRequest().authenticated() // JWT 인증 완료된 사용자만 접근 가능
-
-				// <추후 추가될 수 있는 인가 설정>
-				// .requestMatchers("/api/some-specific-path").hasAuthority("SOME_PERMISSION") // 특정 권한 필요
-				// .requestMatchers("/api/public/**").permitAll() // 추가적인 공개 API 경로
-
-				// 전체 인증 없이 API 테스트 가능(초기 개발 단계 / 추후 JWT 완성 시 주석 처리)
-				// .anyRequest()
-				// .permitAll()  // CORS 문제 임시 조치 -> 추후에 문제 해결 시 .anyRequest().authenticated() 활성화 예정
-
-				.anyRequest().authenticated()
-			)
-			// OAuth2 Login
-			.oauth2Login(oauth -> oauth
-				.userInfoEndpoint(user -> user.userService(customOAuth2UserService()))
-				.successHandler(oAuth2SuccessHandler())
-				.failureHandler(oAuth2LoginFailureHandler()))
-
-			// Login Filter 적용
-			.addFilterBefore(new JwtAuthenticationFilter(jwtTokenProvider, reissueService, cookieUtil),
-				LoginFilter.class)
-			.addFilterBefore(new CustomLogoutFilter(jwtTokenProvider, refreshTokenService, cookieUtil),
-				LogoutFilter.class)
-			.addFilterAt(new LoginFilter(authenticationManager(authenticationConfiguration), jwtTokenProvider,
-				refreshTokenService, cookieUtil), UsernamePasswordAuthenticationFilter.class)
-
-			// 인증/인가 실패(인증 실패(401), 권한 부족(403)) 시 반환되는 예외 응답 설정
-			.exceptionHandling(exception -> exception
-				// 인증 실패 (401 Unauthorized) 시 처리
-				.authenticationEntryPoint((request, response, authException) -> {
-					response.setStatus(HttpServletResponse.SC_UNAUTHORIZED);   // HTTP 401 상태 코드
-					response.getWriter().write("Unauthorized: " + authException.getMessage());  // 응답 메시지
-				})
-				.accessDeniedHandler((request, response, accessDeniedException) -> {
-					response.setStatus(HttpServletResponse.SC_FORBIDDEN);   // HTTP 403 상태 코드
-					response.getWriter().write("Access Denied: " + accessDeniedException.getMessage()); // 응답 메시지
-
-				})
-			);
-
-		return http.build();
-	}
-
-	/**
-	 * <b>CORS 설정 빈</b> <br>
-	 * 허용할 도메인, HTTP 메서드, 헤더, 자격 증명 등을 정의합니다.
-	 */
-	@Bean
-	public CorsConfigurationSource corsConfigurationSource() {
-		CorsConfiguration config = new CorsConfiguration();
-
-		// 허용할 프론트엔드 도메인 (로컬 개발용 및 ngrok 주소)
-		// 운영 환경 배포 시에는 실제 서비스 도메인으로 변경
-		config.setAllowedOrigins(Arrays.asList(
-			"http://localhost:3000",    // 기존 React App 기본 포트
-			"http://localhost:8080",    // 백엔드 개발 서버 포트 (테스트용, 백엔드 직접 접근 시)
-			"http://localhost:5173",    // Vite React 개발 서버 기본 포트 (새 프론트엔드 레포)
-			"http://localhost:5174",    // <-- 이 부분 추가 (현재 프론트엔드 개발 서버 포트)
-			"https://ff52-222-105-3-101.ngrok-free.app" // ngrok 등 터널링 서비스 주소 (필요 시)
-		));
-
-		// 허용할 HTTP 메서드
-		config.setAllowedMethods(Arrays.asList("GET", "POST", "PUT", "DELETE", "OPTIONS", "PATCH"));
-
-		// 요청 시 허용할 헤더  (인증 관련 헤더 포함)
-		config.setAllowedHeaders(Arrays.asList(
-			"Authorization", "Content-Type", "X-Requested-With", "Accept",
-			"Origin", "X-CSRF-Token", "Cookie", "Set-Cookie", "ngrok-skip-browser-warning"
-		));
-
-		// 인증 정보(쿠키, HTTP 인증 헤더) 포함한 요청 허용 (프론트엔드에서 credentials: 'include' 필요)
-		config.setAllowCredentials(true);
-		// Preflight 요청에 대한 캐시 유효 시간 (초)
-		config.setMaxAge(3600L);
-
-		// 위 설정을 전체 경로(/)에 적용
-		UrlBasedCorsConfigurationSource source = new UrlBasedCorsConfigurationSource();
-		source.registerCorsConfiguration("/**", config);
-		return source;
-	}
-
-	// OAuth2 로그인
-
-	/**
-	 * <b>Custom OAuth2UserService 빈 설정</b> <br>
-	 * OAuth2 로그인 시 사용자 정보를 로드하고 처리합니다.
-	 */
-	@Bean
-	public OAuth2UserService<OAuth2UserRequest, OAuth2User> customOAuth2UserService() {
-		return new CustomOAuth2UserService(socialUserService, userEntityService);
-	}
-
-	/**
-	 * <b>OAuth2LoginSuccessHandler 빈 설정</b> <br>
-	 * OAuth2 로그인 성공 후 JWT 토큰 발행 및 쿠키 설정 등을 처리합니다.
-	 */
-	@Bean
-	public OAuth2LoginSuccessHandler oAuth2SuccessHandler() {
-		return new OAuth2LoginSuccessHandler(userEntityService, refreshTokenService, jwtTokenProvider, cookieUtil);
-	}
-
-	/**
-	 * <b>OAuth2LoginFailureHandler 빈 설정</b> <br>
-	 * OAuth2 로그인 실패 시 처리를 담당합니다.
-	 */
-	@Bean
-	public OAuth2LoginFailureHandler oAuth2LoginFailureHandler() {
-		return new OAuth2LoginFailureHandler();
-	}
-=======
-    private final AuthenticationConfiguration authenticationConfiguration;
-    private final JwtTokenProvider jwtTokenProvider;
-    private final ReissueService reissueService;
-    private final RefreshTokenService refreshTokenService;
-    private final UserEntityService userEntityService;
-    private final SocialUserService socialUserService;
-    private final CookieUtil cookieUtil;
-
-    /**
-     * <b>AuthenticationManager 빈 설정</b> <br>
-     * Spring Security의 인증 처리를 담당하는 핵심 인터페이스입니다.
-     */
-    @Bean
-    public AuthenticationManager authenticationManager(AuthenticationConfiguration configuration) throws Exception {
-
-        return configuration.getAuthenticationManager();
-    }
-
-    /**
-     * <b>PasswordEncoder 빈 설정</b> <br>
-     * 비밀번호 암호화 및 검증에 사용됩니다.
-     */
-    @Bean
-    public PasswordEncoder passwordEncoder() {
-        return PasswordEncoderFactories.createDelegatingPasswordEncoder();
-    }
-
-    /**
-     * <b>SecurityFilterChain 빈 설정</b> <br>
-     * HTTP 요청에 대한 보안 규칙을 정의합니다.
-     */
-    @Bean
-    public SecurityFilterChain filterChain(HttpSecurity http) throws Exception {
-        http
-                // CORS 설정: corsConfigurationSource 빈을 통해 허용 도메인 및 메서드를 정의
-                .cors(cors -> cors.configurationSource(corsConfigurationSource()))
-
-                // CSRF 보호 비활성화: JWT 기반 인증 시스템에서는 일반적으로 세션을 사용하지 않으므로 비활성화
-                .csrf(AbstractHttpConfigurer::disable)
-
-                // 세션 관리: JWT는 무상태(stateless)이므로 세션을 사용하지 않도록 설정
-                .sessionManagement(session ->
-                        session.sessionCreationPolicy(SessionCreationPolicy.STATELESS)
+                                //------------특정 역할이 필요한 경로들 (hasRole())------------
+                                // 판매자 권한 신청 관련 API 경로 허용 (로그인된 사용자라면 누구나 접근 가능해야 함)
+                                .requestMatchers("/api/users/me/seller-status").authenticated() // 판매자 권한 UI 접근 시 로그인 사용자의 권한 상태 조회 (API-03-05)
+                                .requestMatchers("/api/users/me/seller-requests").authenticated() // 판매자 권한 요청 등록 (API-03-06)
+                                .requestMatchers("/api/users/me/role").authenticated() // 판매자 본인의 권한 철회 (API-03-07)
+
+                                // 실제 판매자 기능 (콘서트 CRUD) - SELLER 역할만 접근 허용
+                                // 콘서트 CRUD 및 판매자별 콘서트 개수 조회 API
+                                .requestMatchers("/api/seller/concerts/**").hasRole("SELLER")
+                                .requestMatchers("/api/seller/count").hasRole("SELLER")
+
+                                // 관리자 전용 경로 - ADMIN 역할만 접근 허용
+                                // 이 부분은 ADMIN 권한 구현 완료 후 주석 해제하여 사용합니다.(관리자 페이지)
+                                // .requestMatchers("/admin/**").hasRole("ADMIN")
+
+                                //------------나머지 모든 요청에 대한 접근 권한 설정(티켓팅, 예매, 마이페이지 등 필요하다면 추후 수정 예정)------------
+                                // 위에서 정의되지 않은 나머지 모든 요청은 인증만 되면 접근 허용
+//                                .anyRequest().authenticated() // JWT 인증 완료된 사용자만 접근 가능
+
+                                // <추후 추가될 수 있는 인가 설정>
+                                // .requestMatchers("/api/some-specific-path").hasAuthority("SOME_PERMISSION") // 특정 권한 필요
+                                // .requestMatchers("/api/public/**").permitAll() // 추가적인 공개 API 경로
+
+
+                                // 전체 인증 없이 API 테스트 가능(초기 개발 단계 / 추후 JWT 완성 시 주석 처리)
+                                .anyRequest().permitAll()  // CORS 문제 임시 조치 -> 추후에 문제 해결 시 .anyRequest().authenticated() 활성화 예정
                 )
-
-                // 기본 로그인 폼 비활성화: 자체 로그인 API를 사용하므로 Spring Security의 기본 폼 로그인 비활성화
-                .formLogin(AbstractHttpConfigurer::disable)
-
-                // HTTP Basic 인증 비활성화: 브라우저 팝업을 통한 기본 인증 방식 비활성화
-                .httpBasic(AbstractHttpConfigurer::disable)
-
-                // URL 별 접근 권한 설정
-                .authorizeHttpRequests(auth -> auth
-
-                                //------------인증 없이 접근 허용할 경로들 (permitAll())------------
-                                // 로그인/회원가입/토큰 갱신 등 인증 관련 API 및 페이지
-                                .requestMatchers(HttpMethod.POST, "/api/auth/login").permitAll()
-                                .requestMatchers("/api/auth/**").permitAll()    // 인증(로그인, 회원가입) 관련 API 경로 허용 (인증 불필요)
-                                .requestMatchers("/auth/**").permitAll() // login.html, register.html 등
-                                .requestMatchers("/swagger-ui/**", "/v3/api-docs/**").permitAll() // Swagger UI 및 API 문서
-
-                                // 대기열 진입 API (인증 전에도 진입 가능)
-                                .requestMatchers(HttpMethod.POST, "/api/queue/enter").permitAll()
-
-                                // 콘서트 정보 조회 (목록, 검색, 필터링, 상세, AI 요약, 리뷰/기대평 목록) - 공개 API
-                                .requestMatchers(HttpMethod.GET, "/api/concerts", "/api/concerts/**").permitAll()
-                                .requestMatchers(HttpMethod.GET, "/api/concerts/{id}/**").permitAll() // 상세 조회, AI 요약
-                                .requestMatchers(HttpMethod.GET, "/api/concerts/{id}/reviews").permitAll() // 리뷰 목록 조회
-                                .requestMatchers(HttpMethod.GET, "/api/concerts/{id}/expectations").permitAll() // 기대평 목록 조회
-
-                                // 좌석 상태 조회 (로그인 없이 확인 가능)
-                                .requestMatchers(HttpMethod.GET, "/api/seats/concerts/{concertId}/status").permitAll()
-                                .requestMatchers(HttpMethod.GET, "/api/seats/concerts/{concertId}/seats/{seatId}/status").permitAll()
-
-                                // 결제 콜백 및 웹훅 API (외부 시스템에서 호출하므로 permitAll)
-                                .requestMatchers("/api/v1/payments/success", "/api/v1/payments/fail").permitAll()
-                                .requestMatchers(HttpMethod.POST, "/api/v1/webhooks/toss/payment-updates").permitAll()
-
-                                // 기본 루트 URL
-                                .requestMatchers("/").permitAll()
-                                // .requestMatchers("/index.html").permitAll() // 필요시 주석 해제
-
-                                // 기타
-                                // .requestMatchers("/test/upload/**").permitAll()     // 파일 업로드 테스트용 API 경로 허용 (개발/테스트 목적)
-                                // .requestMatchers("/profile/image/**").permitAll()   // 프로필 이미지 접근/업로드 관련 API 경로 허용 (필요하다면 유지)
-
-
-                                //------------특정 역할이 필요한 경로들 (hasRole())------------
-                                // 관리자 전용 경로 - ADMIN 역할만 접근 허용 (관리자 페이지 및 API)
-                                .requestMatchers("/admin/**").hasRole("ADMIN")
-                                .requestMatchers("/api/admin/seats/**").hasRole("ADMIN")
-
-                                // 실제 판매자 기능 (콘서트 CRUD) - SELLER 역할만 접근 허용
-                                .requestMatchers("/api/seller/concerts/**").hasRole("SELLER")
-
-                                // 판매자 권한 신청 관련 API 경로 허용 (로그인된 사용자라면 누구나 접근 가능해야 함) - .anyRequest().authenticated()에 포함됨(주석처리)
-                                // .requestMatchers("/api/users/me/seller-status").authenticated() // 판매자 권한 UI 접근 시 로그인 사용자의 권한 상태 조회 (API-03-05)
-                                // .requestMatchers("/api/users/me/seller-requests").authenticated() // 판매자 권한 요청 등록 (API-03-06)
-                                // .requestMatchers("/api/users/me/role").authenticated() // 판매자 본인의 권한 철회 (API-03-07)
-
-                                //------------나머지 모든 요청에 대한 접근 권한 설정 (authenticated())------------
-                                // 위에서 정의되지 않은 나머지 모든 요청은 인증(로그인)만 되면 접근 허용
-                                .anyRequest().authenticated()
-
-                        // <추후 추가될 수 있는 인가 설정>
-                        // .requestMatchers("/api/some-specific-path").hasAuthority("SOME_PERMISSION") // 특정 권한 필요
-                        // .requestMatchers("/api/public/**").permitAll() // 추가적인 공개 API 경로
-
-                        // 전체 인증 없이 API 테스트 가능(초기 개발 단계 / 추후 JWT 완성 시 주석 처리)
-                        // .anyRequest().permitAll()  // CORS 문제 임시 조치 -> 추후에 문제 해결 시 .anyRequest().authenticated() 활성화 예정
-                )
-
                 // OAuth2 Login
                 .oauth2Login(oauth -> oauth
                         .userInfoEndpoint(user -> user.userService(customOAuth2UserService()))
@@ -484,6 +256,5 @@
     public OAuth2LoginFailureHandler oAuth2LoginFailureHandler() {
         return new OAuth2LoginFailureHandler();
     }
->>>>>>> 12beaa1c
 
 }