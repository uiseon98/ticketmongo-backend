--- conflicted
+++ resolved
@@ -1,7 +1,19 @@
 package com.team03.ticketmon._global.config;
 
-import java.util.Arrays;
-
+import com.team03.ticketmon.auth.Util.CookieUtil;
+import com.team03.ticketmon.auth.jwt.JwtAuthenticationFilter;
+import com.team03.ticketmon.auth.jwt.JwtTokenProvider;
+import com.team03.ticketmon.auth.jwt.LoginFilter;
+import com.team03.ticketmon.auth.jwt.CustomLogoutFilter;
+import com.team03.ticketmon.auth.oauth2.OAuth2LoginFailureHandler;
+import com.team03.ticketmon.auth.oauth2.OAuth2LoginSuccessHandler;
+import com.team03.ticketmon.auth.service.CustomOAuth2UserService;
+import com.team03.ticketmon.auth.service.RefreshTokenService;
+import com.team03.ticketmon.auth.service.ReissueService;
+import com.team03.ticketmon.user.service.SocialUserService;
+import com.team03.ticketmon.user.service.UserEntityService;
+import jakarta.servlet.http.HttpServletResponse;
+import lombok.RequiredArgsConstructor;
 import org.springframework.context.annotation.Bean;
 import org.springframework.context.annotation.Configuration;
 import org.springframework.security.authentication.AuthenticationManager;
@@ -23,159 +35,18 @@
 import org.springframework.web.cors.CorsConfigurationSource;
 import org.springframework.web.cors.UrlBasedCorsConfigurationSource;
 
-import com.team03.ticketmon.auth.Util.CookieUtil;
-import com.team03.ticketmon.auth.jwt.CustomLogoutFilter;
-import com.team03.ticketmon.auth.jwt.JwtAuthenticationFilter;
-import com.team03.ticketmon.auth.jwt.JwtTokenProvider;
-import com.team03.ticketmon.auth.jwt.LoginFilter;
-import com.team03.ticketmon.auth.oauth2.OAuth2LoginFailureHandler;
-import com.team03.ticketmon.auth.oauth2.OAuth2LoginSuccessHandler;
-import com.team03.ticketmon.auth.service.CustomOAuth2UserService;
-import com.team03.ticketmon.auth.service.RefreshTokenService;
-import com.team03.ticketmon.auth.service.ReissueService;
-import com.team03.ticketmon.user.service.SocialUserService;
-import com.team03.ticketmon.user.service.UserEntityService;
-
-import jakarta.servlet.http.HttpServletResponse;
-import lombok.RequiredArgsConstructor;
+import java.util.Arrays;
 
 @Configuration
 @EnableWebSecurity
 @EnableMethodSecurity(
-	securedEnabled = true,
-	prePostEnabled = true,
-	jsr250Enabled = true
+        securedEnabled = true,
+        prePostEnabled = true,
+        jsr250Enabled = true
 )
 @RequiredArgsConstructor
 public class SecurityConfig {
 
-<<<<<<< HEAD
-	// 🔐 JWT 필터 자리 확보 (JWT 인증 필터는 로그인/토큰 담당자가 구현 예정)
-	// 구현 후 아래 필터 삽입 코드의 주석을 해제하면 Security와 연동됩니다.
-	private final AuthenticationConfiguration authenticationConfiguration;
-	private final JwtTokenProvider jwtTokenProvider;
-	private final ReissueService reissueService;
-	private final RefreshTokenService refreshTokenService;
-	private final UserEntityService userEntityService;
-	private final SocialUserService socialUserService;
-	private final CookieUtil cookieUtil;
-
-	@Bean
-	public AuthenticationManager authenticationManager(AuthenticationConfiguration configuration) throws Exception {
-
-		return configuration.getAuthenticationManager();
-	}
-
-	@Bean
-	public PasswordEncoder passwordEncoder() {
-		return PasswordEncoderFactories.createDelegatingPasswordEncoder();
-	}
-
-	@Bean
-	public SecurityFilterChain filterChain(HttpSecurity http) throws Exception {
-		http
-			.cors(cors -> cors.configurationSource(corsConfigurationSource()))  // 프론트엔드 요청(CORS) 허용
-			.csrf(AbstractHttpConfigurer::disable)  // CSRF 토큰 비활성화 (JWT 기반 인증 시스템에서는 사용 안 함)
-			.sessionManagement(session ->   // 세션 사용하지 않는 무상태(stateless) 서버 설정
-				session.sessionCreationPolicy(SessionCreationPolicy.STATELESS)
-			)
-			.formLogin(AbstractHttpConfigurer::disable) // 기본 로그인 폼("/login") 비활성화 -> 우리는 자체 로그인 api 사용 예정
-			.httpBasic(AbstractHttpConfigurer::disable) // 브라우저 팝업 로그인 방식 (HTTP Basic 인증)도 비활성화
-			.authorizeHttpRequests(auth -> auth // URL 별 접근 권한 설정
-					// 인증 없이 접근 허용할 경로들 (프론트 페이지, Swagger 문서, Auth 관련(로그인/회원가입) 등
-					.requestMatchers("/", "/index.html").permitAll()
-					.requestMatchers("/swagger-ui/**", "/v3/api-docs/**").permitAll()
-					.requestMatchers("/api/auth/**").permitAll()
-
-					// Supabase 업로드 테스트용 API 경로 허용 (개발 및 테스트 목적)
-					// 실제 배포 시에는 적절한 인증/인가 로직 또는 제한된 IP 접근 등으로 보안 강화 필요
-					.requestMatchers("/test/upload/**").permitAll()
-					.requestMatchers("/profile/image/**").permitAll()
-
-					// 관리자 전용 경로 (ADMIN 권한 필요)
-					// 나중에 권한 로직 추가(JWT 구현) 후 권한이 부여되면 주석 해제
-					// .requestMatchers("/admin/**").hasRole("ADMIN")
-
-					// 전체 인증 없이 API 테스트 가능(초기 개발 단계 / 추후 JWT 완성 시 주석 처리)
-					.anyRequest().permitAll()
-				// 나머지 모든 요청은 인증만 되면 접근 허용 (추후 JWT 완성 시 주석 제거)
-				//                        .anyRequest().authenticated()
-			)
-			// OAuth2 Login
-			.oauth2Login(oauth -> oauth
-				.userInfoEndpoint(user -> user.userService(customOAuth2UserService()))
-				.successHandler(oAuth2SuccessHandler())
-				.failureHandler(oAuth2LoginFailureHandler()))
-
-			// Login Filter 적용
-			.addFilterBefore(new JwtAuthenticationFilter(jwtTokenProvider, reissueService, cookieUtil),
-				LoginFilter.class)
-			.addFilterBefore(new CustomLogoutFilter(jwtTokenProvider, refreshTokenService, cookieUtil),
-				LogoutFilter.class)
-			.addFilterAt(new LoginFilter(authenticationManager(authenticationConfiguration), jwtTokenProvider,
-				refreshTokenService, cookieUtil), UsernamePasswordAuthenticationFilter.class)
-
-			// 인증/인가 실패(인증 실패(401), 권한 부족(403)) 시 반환되는 예외 응답 설정
-			.exceptionHandling(exception -> exception
-				.authenticationEntryPoint((request, response, authException) -> {
-					response.setStatus(HttpServletResponse.SC_UNAUTHORIZED);   // 401
-					response.getWriter().write("Unauthorized: " + authException.getMessage());
-				})
-				.accessDeniedHandler((request, response, accessDeniedException) -> {
-					response.setStatus(HttpServletResponse.SC_FORBIDDEN);   // 403
-					response.getWriter().write("Access Denied: " + accessDeniedException.getMessage());
-				})
-			);
-
-		return http.build();
-	}
-
-	@Bean
-	public CorsConfigurationSource corsConfigurationSource() {
-		CorsConfiguration config = new CorsConfiguration();
-
-		// 허용할 프론트엔드 도메인 (로컬 개발용)
-		config.setAllowedOrigins(Arrays.asList(
-			"http://localhost:3000",
-			"http://localhost:8080",
-			"https://ff52-222-105-3-101.ngrok-free.app"
-		));
-
-		// 허용할 HTTP 메서드
-		config.setAllowedMethods(Arrays.asList("GET", "POST", "PUT", "DELETE", "OPTIONS", "PATCH"));
-
-		// 요청 시 허용할 헤더
-		config.setAllowedHeaders(Arrays.asList(
-			"Authorization", "Content-Type", "X-Requested-With", "Accept",
-			"Origin", "X-CSRF-Token", "Cookie", "Set-Cookie", "ngrok-skip-browser-warning"
-		));
-
-		// 인증 정보 포함한 요청 허용 (credentials: true)
-		config.setAllowCredentials(true);
-		config.setMaxAge(3600L);
-
-		// 위 설정을 전체 경로(/)에 적용
-		UrlBasedCorsConfigurationSource source = new UrlBasedCorsConfigurationSource();
-		source.registerCorsConfiguration("/**", config);
-		return source;
-	}
-
-	// OAuth2 로그인
-	@Bean
-	public OAuth2UserService<OAuth2UserRequest, OAuth2User> customOAuth2UserService() {
-		return new CustomOAuth2UserService(socialUserService, userEntityService);
-	}
-
-	@Bean
-	public OAuth2LoginSuccessHandler oAuth2SuccessHandler() {
-		return new OAuth2LoginSuccessHandler(userEntityService, refreshTokenService, jwtTokenProvider, cookieUtil);
-	}
-
-	@Bean
-	public OAuth2LoginFailureHandler oAuth2LoginFailureHandler() {
-		return new OAuth2LoginFailureHandler();
-	}
-=======
     // 🔐 JWT 필터 자리 확보 (JWT 인증 필터는 로그인/토큰 담당자가 구현 예정)
     // 구현 후 아래 필터 삽입 코드의 주석을 해제하면 Security와 연동됩니다.
     private final AuthenticationConfiguration authenticationConfiguration;
@@ -257,21 +128,21 @@
     public CorsConfigurationSource corsConfigurationSource() {
         CorsConfiguration config = new CorsConfiguration();
 
-        // 허용할 프론트엔드 도메인 (로컬 개발용)
-        config.setAllowedOrigins(Arrays.asList(
-                "http://localhost:3000",
-                "http://localhost:8080",
-                "https://ff52-222-105-3-101.ngrok-free.app"
-        ));
+		// 허용할 프론트엔드 도메인 (로컬 개발용)
+		config.setAllowedOrigins(Arrays.asList(
+			"http://localhost:3000",
+			"http://localhost:8080",
+			"https://ff52-222-105-3-101.ngrok-free.app"
+		));
 
         // 허용할 HTTP 메서드
         config.setAllowedMethods(Arrays.asList("GET", "POST", "PUT", "DELETE", "OPTIONS", "PATCH"));
 
-        // 요청 시 허용할 헤더
-        config.setAllowedHeaders(Arrays.asList(
-                "Authorization", "Content-Type", "X-Requested-With", "Accept",
-                "Origin", "X-CSRF-Token", "Cookie", "Set-Cookie"
-        ));
+		// 요청 시 허용할 헤더
+		config.setAllowedHeaders(Arrays.asList(
+			"Authorization", "Content-Type", "X-Requested-With", "Accept",
+			"Origin", "X-CSRF-Token", "Cookie", "Set-Cookie", "ngrok-skip-browser-warning"
+		));
 
         // 인증 정보 포함한 요청 허용 (credentials: true)
         config.setAllowCredentials(true);
@@ -298,6 +169,5 @@
     public OAuth2LoginFailureHandler oAuth2LoginFailureHandler() {
         return new OAuth2LoginFailureHandler();
     }
->>>>>>> ad9508d0
 
 }