--- conflicted
+++ resolved
@@ -4,10 +4,7 @@
 import org.springframework.http.HttpStatus;
 import org.springframework.http.ResponseEntity;
 import org.springframework.web.bind.MethodArgumentNotValidException;
-<<<<<<< HEAD
-=======
 import org.springframework.web.bind.MissingServletRequestParameterException;
->>>>>>> 826e8c56
 import org.springframework.web.bind.annotation.ExceptionHandler;
 import org.springframework.web.bind.annotation.RestControllerAdvice;
 import org.springframework.http.converter.HttpMessageNotReadableException;
@@ -56,7 +53,6 @@
     }
 
     /**
-<<<<<<< HEAD
      * 🆕 @Valid 검증 실패 예외 처리
      * <p>
      * @RequestBody @Valid ReviewDTO에서 검증 실패 시 발생하는 예외를 처리합니다.<br>
@@ -92,25 +88,10 @@
     protected ResponseEntity<ErrorResponse> handleHttpMessageNotReadableException(HttpMessageNotReadableException e) {
         // 🔥 JSON 파싱 실패를 INVALID_INPUT 에러 코드로 매핑
         ErrorResponse response = ErrorResponse.of(ErrorCode.INVALID_INPUT);
-=======
-     * ✅ @Valid 애노테이션을 통한 유효성 검사 실패 시 발생하는 예외 처리
-     * <p>
-     * MethodArgumentNotValidException이 발생하면, 어떤 필드가 왜 유효성 검사에 실패했는지
-     * 상세한 정보를 담은 {@link ErrorResponse}를 생성하여 반환합니다.
-     *
-     * @param e MethodArgumentNotValidException
-     * @return 필드별 상세 오류 정보가 포함된 400 에러 응답
-     */
-    @ExceptionHandler(MethodArgumentNotValidException.class)
-    protected ResponseEntity<ErrorResponse> handleMethodArgumentNotValidException(MethodArgumentNotValidException e) {
-        log.warn("MethodArgumentNotValidException 발생: {}", e.getMessage());
-        ErrorResponse response = ErrorResponse.of(ErrorCode.INVALID_INPUT, e.getBindingResult());
->>>>>>> 826e8c56
         return new ResponseEntity<>(response, HttpStatus.BAD_REQUEST);
     }
 
     /**
-<<<<<<< HEAD
      * 🆕 HTTP 메서드 불일치 예외 처리
      * <p>
      * 지원하지 않는 HTTP 메서드로 요청했을 때 발생하는 예외를 처리합니다.<br>
@@ -129,9 +110,6 @@
 
     /**
      * ✅ IllegalArgumentException 처리
-=======
-     * ✅ IllegalArgumentException 처리 (새롭게 추가됨)
->>>>>>> 826e8c56
      * <p>
      * Service 계층에서 발생하는 입력값 검증 예외를 처리합니다.<br>
      * 대부분의 검증 실패는 400 Bad Request로 처리됩니다.
@@ -201,11 +179,7 @@
      */
     @ExceptionHandler(Exception.class)
     protected ResponseEntity<ErrorResponse> handleException(Exception e) {
-<<<<<<< HEAD
-        // TODO: 로그 기록 필요 시 아래에서 log.error 등 활용 가능
-=======
         log.error("처리되지 않은 예외 발생!", e);
->>>>>>> 826e8c56
         ErrorResponse response = ErrorResponse.of(ErrorCode.SERVER_ERROR);
         return new ResponseEntity<>(response, HttpStatus.INTERNAL_SERVER_ERROR);
     }
