package com.team03.ticketmon._global.util;

import org.springframework.web.multipart.MultipartFile;

import java.util.List;

public class FileValidator {

<<<<<<< HEAD
    private static final long MAX_FILE_SIZE = 10 * 1024 * 1024; // 파일 크기 제한 10MB로 변경
=======
    // 변경: 기존 2MB에서 10MB로 파일 크기 제한을 상향 조정했습니다.
    private static final long MAX_FILE_SIZE = 10 * 1024 * 1024; // 10MB
>>>>>>> 12beaa1c
    private static final List<String> ALLOWED_TYPES = List.of("image/jpeg", "image/png", "image/webp", "application/pdf");

    public static void validate(MultipartFile file) {
        if (file.isEmpty()) {
            throw new IllegalArgumentException("파일이 비어 있습니다.");
        }
        if (file.getSize() > MAX_FILE_SIZE) {
<<<<<<< HEAD
=======
            // 변경: 파일 크기 제한 초과 시 발생하는 예외 메시지를 10MB로 수정했습니다.
>>>>>>> 12beaa1c
            throw new IllegalArgumentException("파일 크기는 10MB를 초과할 수 없습니다.");
        }
        if (!ALLOWED_TYPES.contains(file.getContentType())) {
            throw new IllegalArgumentException("허용되지 않은 파일 형식입니다: " + file.getContentType());
        }
    }
}<|MERGE_RESOLUTION|>--- conflicted
+++ resolved
@@ -6,12 +6,8 @@
 
 public class FileValidator {
 
-<<<<<<< HEAD
-    private static final long MAX_FILE_SIZE = 10 * 1024 * 1024; // 파일 크기 제한 10MB로 변경
-=======
     // 변경: 기존 2MB에서 10MB로 파일 크기 제한을 상향 조정했습니다.
     private static final long MAX_FILE_SIZE = 10 * 1024 * 1024; // 10MB
->>>>>>> 12beaa1c
     private static final List<String> ALLOWED_TYPES = List.of("image/jpeg", "image/png", "image/webp", "application/pdf");
 
     public static void validate(MultipartFile file) {
@@ -19,10 +15,7 @@
             throw new IllegalArgumentException("파일이 비어 있습니다.");
         }
         if (file.getSize() > MAX_FILE_SIZE) {
-<<<<<<< HEAD
-=======
             // 변경: 파일 크기 제한 초과 시 발생하는 예외 메시지를 10MB로 수정했습니다.
->>>>>>> 12beaa1c
             throw new IllegalArgumentException("파일 크기는 10MB를 초과할 수 없습니다.");
         }
         if (!ALLOWED_TYPES.contains(file.getContentType())) {
