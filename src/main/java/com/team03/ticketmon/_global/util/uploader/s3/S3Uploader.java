package com.team03.ticketmon._global.util.uploader.s3;

import com.team03.ticketmon._global.exception.StorageUploadException;
<<<<<<< HEAD
import com.team03.ticketmon._global.util.uploader.StorageUploader;
import lombok.RequiredArgsConstructor;
=======
import com.team03.ticketmon._global.util.StoragePathProvider;
import com.team03.ticketmon._global.util.uploader.StorageUploader;
import lombok.RequiredArgsConstructor;
import lombok.extern.slf4j.Slf4j;
>>>>>>> e0645cc2
import org.springframework.context.annotation.Profile;
import org.springframework.stereotype.Component;
import org.springframework.web.multipart.MultipartFile;
import software.amazon.awssdk.core.sync.RequestBody;
import software.amazon.awssdk.services.s3.S3Client;
import software.amazon.awssdk.services.s3.model.DeleteObjectRequest;
import software.amazon.awssdk.services.s3.model.PutObjectRequest;
import software.amazon.awssdk.services.s3.model.S3Exception;
<<<<<<< HEAD

import java.io.IOException;
import java.net.URL; // URL 클래스 임포트
import java.time.Duration; // Duration 클래스 임포트

/**
 * AWS S3 업로더 구현체
 *
 * <p>
 * {@link StorageUploader} 인터페이스의 AWS S3 구현체입니다.
 * </p>
 */
=======

import java.io.IOException;

@Slf4j
>>>>>>> e0645cc2
@Component
@Profile("s3")
@RequiredArgsConstructor
public class S3Uploader implements StorageUploader {

<<<<<<< HEAD
    private final S3Client s3Client; // S3Client 주입

    // application-prod.yml에서 설정한 S3 버킷 이름
    @org.springframework.beans.factory.annotation.Value("${cloud.aws.s3.bucket}")
    private String bucketName;

    @Override
    public String uploadFile(MultipartFile file, String bucket, String path) { // bucket은 S3Uploader에서는 사용하지 않지만 인터페이스 일관성을 위해 유지
=======
    private final S3Client s3Client;
    private final StoragePathProvider storagePathProvider; // StoragePathProvider 주입

    // StorageUploader 인터페이스의 `bucket` 파라미터를 직접 사용

    @Override
    public String uploadFile(MultipartFile file, String bucket, String path) {
>>>>>>> e0645cc2
        if (file.isEmpty()) {
            throw new StorageUploadException("업로드할 파일이 비어 있습니다.");
        }

<<<<<<< HEAD
        // S3 Key (객체 경로 및 파일명) 생성
        // path는 이미 "profile-imgs/UUID.jpg"와 같은 형태로 넘어오므로 그대로 사용
        String s3Key = path;

        try {
            // PutObjectRequest 생성
            PutObjectRequest putObjectRequest = PutObjectRequest.builder()
                    .bucket(bucketName) // 실제 업로드될 버킷 이름
                    .key(s3Key) // 객체 키 (경로 포함 파일명)
                    .contentType(file.getContentType()) // 파일 타입 (예: image/jpeg)
                    .contentLength(file.getSize()) // 파일 크기
                    .build();

            // RequestBody를 사용하여 파일 데이터 전송
            s3Client.putObject(putObjectRequest, RequestBody.fromInputStream(file.getInputStream(), file.getSize()));

            // 업로드된 파일의 Public URL 구성
            // S3 퍼블릭 URL 형식: https://[버킷이름].s3.[리전].amazonaws.com/[객체키]
            // 현재 퍼블릭 액세스가 차단되어 있으므로, 이 URL은 직접 접근 불가 (ALB 등을 통해 서비스해야 함)
            String publicUrl = String.format("https://%s.s3.%s.amazonaws.com/%s",
                    bucketName,
                    s3Client.serviceClientConfiguration().region().id(), // S3Client에서 리전 정보 가져오기
                    s3Key);

            return publicUrl;

        } catch (IOException e) {
            throw new StorageUploadException("파일 스트림 처리 중 오류 발생", e);
        } catch (S3Exception e) {
            throw new StorageUploadException("S3 업로드 중 오류 발생: " + e.getMessage(), e);
        } catch (Exception e) {
=======
        String s3Key = path; // `path`는 이미 S3 키 형식으로 제공됩니다.

        try {
            PutObjectRequest putObjectRequest = PutObjectRequest.builder()
                    .bucket(bucket) // 인터페이스에서 받은 bucket 이름을 사용
                    .key(s3Key)
                    .contentType(file.getContentType())
                    .contentLength(file.getSize())
                    .build();

            s3Client.putObject(putObjectRequest, RequestBody.fromInputStream(file.getInputStream(), file.getSize()));

            String publicUrl = String.format("https://%s.s3.%s.amazonaws.com/%s",
                    bucket,
                    s3Client.serviceClientConfiguration().region().id(),
                    s3Key);

            log.info("S3 파일 업로드 성공: url={}", publicUrl);
            return publicUrl;

        } catch (IOException e) {
            log.error("S3 파일 스트림 처리 중 오류 발생", e);
            throw new StorageUploadException("파일 스트림 처리 중 오류 발생", e);
        } catch (S3Exception e) {
            log.error("S3 업로드 중 오류 발생: {}", e.getMessage(), e);
            throw new StorageUploadException("S3 업로드 중 오류 발생: " + e.getMessage(), e);
        } catch (Exception e) {
            log.error("파일 업로드 중 알 수 없는 오류 발생", e);
>>>>>>> e0645cc2
            throw new StorageUploadException("파일 업로드 중 알 수 없는 오류 발생", e);
        }
    }

    @Override
<<<<<<< HEAD
    public void deleteFile(String bucket, String fullPath) { // bucket은 S3Uploader에서는 사용하지 않지만 인터페이스 일관성을 위해 유지
        if (fullPath == null || fullPath.isEmpty()) {
            return;
        }

        // S3 Key (객체 경로 및 파일명) 추출
        // fullPath가 S3 URL 형태일 수 있으므로, 실제 S3 Key만 추출하는 로직 필요
        // 예: https://bucket.s3.region.amazonaws.com/profile-imgs/UUID.jpg -> profile-imgs/UUID.jpg
        String s3KeyToDelete = extractS3KeyFromUrl(fullPath, bucketName, s3Client.serviceClientConfiguration().region().id());
        if (s3KeyToDelete == null || s3KeyToDelete.isEmpty()) {
            // 올바른 S3 Key를 추출하지 못하면 삭제 시도 안함
=======
    public void deleteFile(String bucket, String fullPath) {
        if (fullPath == null || fullPath.isEmpty()) {
            log.warn("삭제할 파일 경로가 비어 있습니다.");
            return;
        }

        // Public URL에서 S3 Key 추출 시, 주입받은 storagePathProvider 사용
        String s3KeyToDelete = storagePathProvider.extractPathFromPublicUrl(fullPath, bucket)
                .orElse(null);

        if (s3KeyToDelete == null || s3KeyToDelete.isEmpty()) {
            log.warn("Public URL에서 S3 Key 추출 실패: fullPath={}", fullPath);
>>>>>>> e0645cc2
            return;
        }

        try {
            DeleteObjectRequest deleteObjectRequest = DeleteObjectRequest.builder()
<<<<<<< HEAD
                    .bucket(bucketName) // 실제 버킷 이름
                    .key(s3KeyToDelete) // 삭제할 객체 키
                    .build();

            s3Client.deleteObject(deleteObjectRequest);

        } catch (S3Exception e) {
            throw new StorageUploadException("S3 파일 삭제 중 오류 발생: " + e.getMessage(), e);
        } catch (Exception e) {
            throw new StorageUploadException("파일 삭제 중 알 수 없는 오류 발생", e);
        }
    }

    // Public URL에서 S3 Key(객체 경로)를 추출하는 헬퍼 메서드
    private String extractS3KeyFromUrl(String publicUrl, String bucketName, String region) {
        // S3 Public URL 형식: https://[bucket].s3.[region].amazonaws.com/[key]
        // 또는 가상 호스팅 방식: https://[bucket].s3.amazonaws.com/[key] (리전은 URL에 없을 수 있음)
        String expectedPrefix = String.format("https://%s.s3.%s.amazonaws.com/", bucketName, region);
        String virtualHostedPrefix = String.format("https://%s.s3.amazonaws.com/", bucketName);

        if (publicUrl.startsWith(expectedPrefix)) {
            return publicUrl.substring(expectedPrefix.length());
        } else if (publicUrl.startsWith(virtualHostedPrefix)) {
            return publicUrl.substring(virtualHostedPrefix.length());
        } else {
            // 다른 형식의 URL이거나, 버킷/리전 정보가 일치하지 않는 경우
            return null;
        }
=======
                    .bucket(bucket)
                    .key(s3KeyToDelete)
                    .build();

            s3Client.deleteObject(deleteObjectRequest);
            log.info("S3 파일 삭제 성공: bucket={}, key={}", bucket, s3KeyToDelete);

        } catch (S3Exception e) {
            log.error("S3 파일 삭제 중 오류 발생: {}", e.getMessage(), e);
            throw new StorageUploadException("S3 파일 삭제 중 오류 발생: " + e.getMessage(), e);
        } catch (Exception e) {
            log.error("파일 삭제 중 알 수 없는 오류 발생", e);
            throw new StorageUploadException("파일 삭제 중 알 수 없는 오류 발생", e);
        }
>>>>>>> e0645cc2
    }
}<|MERGE_RESOLUTION|>--- conflicted
+++ resolved
@@ -1,15 +1,10 @@
 package com.team03.ticketmon._global.util.uploader.s3;
 
 import com.team03.ticketmon._global.exception.StorageUploadException;
-<<<<<<< HEAD
-import com.team03.ticketmon._global.util.uploader.StorageUploader;
-import lombok.RequiredArgsConstructor;
-=======
 import com.team03.ticketmon._global.util.StoragePathProvider;
 import com.team03.ticketmon._global.util.uploader.StorageUploader;
 import lombok.RequiredArgsConstructor;
 import lombok.extern.slf4j.Slf4j;
->>>>>>> e0645cc2
 import org.springframework.context.annotation.Profile;
 import org.springframework.stereotype.Component;
 import org.springframework.web.multipart.MultipartFile;
@@ -18,40 +13,15 @@
 import software.amazon.awssdk.services.s3.model.DeleteObjectRequest;
 import software.amazon.awssdk.services.s3.model.PutObjectRequest;
 import software.amazon.awssdk.services.s3.model.S3Exception;
-<<<<<<< HEAD
-
-import java.io.IOException;
-import java.net.URL; // URL 클래스 임포트
-import java.time.Duration; // Duration 클래스 임포트
-
-/**
- * AWS S3 업로더 구현체
- *
- * <p>
- * {@link StorageUploader} 인터페이스의 AWS S3 구현체입니다.
- * </p>
- */
-=======
 
 import java.io.IOException;
 
 @Slf4j
->>>>>>> e0645cc2
 @Component
 @Profile("s3")
 @RequiredArgsConstructor
 public class S3Uploader implements StorageUploader {
 
-<<<<<<< HEAD
-    private final S3Client s3Client; // S3Client 주입
-
-    // application-prod.yml에서 설정한 S3 버킷 이름
-    @org.springframework.beans.factory.annotation.Value("${cloud.aws.s3.bucket}")
-    private String bucketName;
-
-    @Override
-    public String uploadFile(MultipartFile file, String bucket, String path) { // bucket은 S3Uploader에서는 사용하지 않지만 인터페이스 일관성을 위해 유지
-=======
     private final S3Client s3Client;
     private final StoragePathProvider storagePathProvider; // StoragePathProvider 주입
 
@@ -59,44 +29,10 @@
 
     @Override
     public String uploadFile(MultipartFile file, String bucket, String path) {
->>>>>>> e0645cc2
         if (file.isEmpty()) {
             throw new StorageUploadException("업로드할 파일이 비어 있습니다.");
         }
 
-<<<<<<< HEAD
-        // S3 Key (객체 경로 및 파일명) 생성
-        // path는 이미 "profile-imgs/UUID.jpg"와 같은 형태로 넘어오므로 그대로 사용
-        String s3Key = path;
-
-        try {
-            // PutObjectRequest 생성
-            PutObjectRequest putObjectRequest = PutObjectRequest.builder()
-                    .bucket(bucketName) // 실제 업로드될 버킷 이름
-                    .key(s3Key) // 객체 키 (경로 포함 파일명)
-                    .contentType(file.getContentType()) // 파일 타입 (예: image/jpeg)
-                    .contentLength(file.getSize()) // 파일 크기
-                    .build();
-
-            // RequestBody를 사용하여 파일 데이터 전송
-            s3Client.putObject(putObjectRequest, RequestBody.fromInputStream(file.getInputStream(), file.getSize()));
-
-            // 업로드된 파일의 Public URL 구성
-            // S3 퍼블릭 URL 형식: https://[버킷이름].s3.[리전].amazonaws.com/[객체키]
-            // 현재 퍼블릭 액세스가 차단되어 있으므로, 이 URL은 직접 접근 불가 (ALB 등을 통해 서비스해야 함)
-            String publicUrl = String.format("https://%s.s3.%s.amazonaws.com/%s",
-                    bucketName,
-                    s3Client.serviceClientConfiguration().region().id(), // S3Client에서 리전 정보 가져오기
-                    s3Key);
-
-            return publicUrl;
-
-        } catch (IOException e) {
-            throw new StorageUploadException("파일 스트림 처리 중 오류 발생", e);
-        } catch (S3Exception e) {
-            throw new StorageUploadException("S3 업로드 중 오류 발생: " + e.getMessage(), e);
-        } catch (Exception e) {
-=======
         String s3Key = path; // `path`는 이미 S3 키 형식으로 제공됩니다.
 
         try {
@@ -125,25 +61,11 @@
             throw new StorageUploadException("S3 업로드 중 오류 발생: " + e.getMessage(), e);
         } catch (Exception e) {
             log.error("파일 업로드 중 알 수 없는 오류 발생", e);
->>>>>>> e0645cc2
             throw new StorageUploadException("파일 업로드 중 알 수 없는 오류 발생", e);
         }
     }
 
     @Override
-<<<<<<< HEAD
-    public void deleteFile(String bucket, String fullPath) { // bucket은 S3Uploader에서는 사용하지 않지만 인터페이스 일관성을 위해 유지
-        if (fullPath == null || fullPath.isEmpty()) {
-            return;
-        }
-
-        // S3 Key (객체 경로 및 파일명) 추출
-        // fullPath가 S3 URL 형태일 수 있으므로, 실제 S3 Key만 추출하는 로직 필요
-        // 예: https://bucket.s3.region.amazonaws.com/profile-imgs/UUID.jpg -> profile-imgs/UUID.jpg
-        String s3KeyToDelete = extractS3KeyFromUrl(fullPath, bucketName, s3Client.serviceClientConfiguration().region().id());
-        if (s3KeyToDelete == null || s3KeyToDelete.isEmpty()) {
-            // 올바른 S3 Key를 추출하지 못하면 삭제 시도 안함
-=======
     public void deleteFile(String bucket, String fullPath) {
         if (fullPath == null || fullPath.isEmpty()) {
             log.warn("삭제할 파일 경로가 비어 있습니다.");
@@ -156,42 +78,11 @@
 
         if (s3KeyToDelete == null || s3KeyToDelete.isEmpty()) {
             log.warn("Public URL에서 S3 Key 추출 실패: fullPath={}", fullPath);
->>>>>>> e0645cc2
             return;
         }
 
         try {
             DeleteObjectRequest deleteObjectRequest = DeleteObjectRequest.builder()
-<<<<<<< HEAD
-                    .bucket(bucketName) // 실제 버킷 이름
-                    .key(s3KeyToDelete) // 삭제할 객체 키
-                    .build();
-
-            s3Client.deleteObject(deleteObjectRequest);
-
-        } catch (S3Exception e) {
-            throw new StorageUploadException("S3 파일 삭제 중 오류 발생: " + e.getMessage(), e);
-        } catch (Exception e) {
-            throw new StorageUploadException("파일 삭제 중 알 수 없는 오류 발생", e);
-        }
-    }
-
-    // Public URL에서 S3 Key(객체 경로)를 추출하는 헬퍼 메서드
-    private String extractS3KeyFromUrl(String publicUrl, String bucketName, String region) {
-        // S3 Public URL 형식: https://[bucket].s3.[region].amazonaws.com/[key]
-        // 또는 가상 호스팅 방식: https://[bucket].s3.amazonaws.com/[key] (리전은 URL에 없을 수 있음)
-        String expectedPrefix = String.format("https://%s.s3.%s.amazonaws.com/", bucketName, region);
-        String virtualHostedPrefix = String.format("https://%s.s3.amazonaws.com/", bucketName);
-
-        if (publicUrl.startsWith(expectedPrefix)) {
-            return publicUrl.substring(expectedPrefix.length());
-        } else if (publicUrl.startsWith(virtualHostedPrefix)) {
-            return publicUrl.substring(virtualHostedPrefix.length());
-        } else {
-            // 다른 형식의 URL이거나, 버킷/리전 정보가 일치하지 않는 경우
-            return null;
-        }
-=======
                     .bucket(bucket)
                     .key(s3KeyToDelete)
                     .build();
@@ -206,6 +97,5 @@
             log.error("파일 삭제 중 알 수 없는 오류 발생", e);
             throw new StorageUploadException("파일 삭제 중 알 수 없는 오류 발생", e);
         }
->>>>>>> e0645cc2
     }
 }