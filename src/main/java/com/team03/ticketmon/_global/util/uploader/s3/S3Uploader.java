package com.team03.ticketmon._global.util.uploader.s3;

import com.team03.ticketmon._global.exception.StorageUploadException;
import com.team03.ticketmon._global.util.StoragePathProvider;
import com.team03.ticketmon._global.util.uploader.StorageUploader;
import lombok.RequiredArgsConstructor;
import lombok.extern.slf4j.Slf4j;
import org.springframework.context.annotation.Profile;
import org.springframework.stereotype.Component;
import org.springframework.web.multipart.MultipartFile;
import software.amazon.awssdk.core.sync.RequestBody;
import software.amazon.awssdk.services.s3.S3Client;
import software.amazon.awssdk.services.s3.model.DeleteObjectRequest;
import software.amazon.awssdk.services.s3.model.PutObjectRequest;
import software.amazon.awssdk.services.s3.model.S3Exception;

import java.io.IOException;

@Slf4j
@Component
@Profile("s3")
@RequiredArgsConstructor
public class S3Uploader implements StorageUploader {

    private final S3Client s3Client;
    private final StoragePathProvider storagePathProvider; // StoragePathProvider 주입

<<<<<<< HEAD
    // StorageUploader 인터페이스의 `bucket` 파라미터를 직접 사용

=======
>>>>>>> 521337d6
    @Override
    public String uploadFile(MultipartFile file, String bucket, String path) {
        if (file.isEmpty()) {
            throw new StorageUploadException("업로드할 파일이 비어 있습니다.");
        }

<<<<<<< HEAD
        String s3Key = path; // `path`는 이미 S3 키 형식으로 제공됩니다.
=======
        String s3Key = path; // `path`는 이미 S3 키 형식으로 제공
>>>>>>> 521337d6

        try {
            PutObjectRequest putObjectRequest = PutObjectRequest.builder()
                    .bucket(bucket) // 인터페이스에서 받은 bucket 이름을 사용
                    .key(s3Key)
                    .contentType(file.getContentType())
                    .contentLength(file.getSize())
                    .build();

            s3Client.putObject(putObjectRequest, RequestBody.fromInputStream(file.getInputStream(), file.getSize()));

<<<<<<< HEAD
            String publicUrl = String.format("https://%s.s3.%s.amazonaws.com/%s",
=======
            // 먼저 S3 직접 URL 생성
            String s3DirectUrl = String.format("https://%s.s3.%s.amazonaws.com/%s",
>>>>>>> 521337d6
                    bucket,
                    s3Client.serviceClientConfiguration().region().id(),
                    s3Key);

<<<<<<< HEAD
            log.info("S3 파일 업로드 성공: url={}", publicUrl);
            return publicUrl;
=======
            // CloudFront URL로 변환하여 반환
            String cloudFrontUrl = storagePathProvider.getCloudFrontImageUrl(s3DirectUrl);

            log.info("S3 파일 업로드 성공: s3DirectUrl={}, cloudFrontUrl={}", s3DirectUrl, cloudFrontUrl);
            return cloudFrontUrl; // CloudFront URL 반환
>>>>>>> 521337d6

        } catch (IOException e) {
            log.error("S3 파일 스트림 처리 중 오류 발생", e);
            throw new StorageUploadException("파일 스트림 처리 중 오류 발생", e);
        } catch (S3Exception e) {
            log.error("S3 업로드 중 오류 발생: {}", e.getMessage(), e);
            throw new StorageUploadException("S3 업로드 중 오류 발생: " + e.getMessage(), e);
        } catch (Exception e) {
            log.error("파일 업로드 중 알 수 없는 오류 발생", e);
            throw new StorageUploadException("파일 업로드 중 알 수 없는 오류 발생", e);
        }
    }

    @Override
    public void deleteFile(String bucket, String fullPath) {
        if (fullPath == null || fullPath.isEmpty()) {
            log.warn("삭제할 파일 경로가 비어 있습니다.");
            return;
        }

        // Public URL에서 S3 Key 추출 시, 주입받은 storagePathProvider 사용
        String s3KeyToDelete = storagePathProvider.extractPathFromPublicUrl(fullPath, bucket)
                .orElse(null);

        if (s3KeyToDelete == null || s3KeyToDelete.isEmpty()) {
            log.warn("Public URL에서 S3 Key 추출 실패: fullPath={}", fullPath);
            return;
        }

        try {
            DeleteObjectRequest deleteObjectRequest = DeleteObjectRequest.builder()
                    .bucket(bucket)
                    .key(s3KeyToDelete)
                    .build();

            s3Client.deleteObject(deleteObjectRequest);
            log.info("S3 파일 삭제 성공: bucket={}, key={}", bucket, s3KeyToDelete);

        } catch (S3Exception e) {
            log.error("S3 파일 삭제 중 오류 발생: {}", e.getMessage(), e);
            throw new StorageUploadException("S3 파일 삭제 중 오류 발생: " + e.getMessage(), e);
        } catch (Exception e) {
            log.error("파일 삭제 중 알 수 없는 오류 발생", e);
            throw new StorageUploadException("파일 삭제 중 알 수 없는 오류 발생", e);
        }
    }
}<|MERGE_RESOLUTION|>--- conflicted
+++ resolved
@@ -25,22 +25,13 @@
     private final S3Client s3Client;
     private final StoragePathProvider storagePathProvider; // StoragePathProvider 주입
 
-<<<<<<< HEAD
-    // StorageUploader 인터페이스의 `bucket` 파라미터를 직접 사용
-
-=======
->>>>>>> 521337d6
     @Override
     public String uploadFile(MultipartFile file, String bucket, String path) {
         if (file.isEmpty()) {
             throw new StorageUploadException("업로드할 파일이 비어 있습니다.");
         }
 
-<<<<<<< HEAD
-        String s3Key = path; // `path`는 이미 S3 키 형식으로 제공됩니다.
-=======
         String s3Key = path; // `path`는 이미 S3 키 형식으로 제공
->>>>>>> 521337d6
 
         try {
             PutObjectRequest putObjectRequest = PutObjectRequest.builder()
@@ -52,26 +43,17 @@
 
             s3Client.putObject(putObjectRequest, RequestBody.fromInputStream(file.getInputStream(), file.getSize()));
 
-<<<<<<< HEAD
-            String publicUrl = String.format("https://%s.s3.%s.amazonaws.com/%s",
-=======
             // 먼저 S3 직접 URL 생성
             String s3DirectUrl = String.format("https://%s.s3.%s.amazonaws.com/%s",
->>>>>>> 521337d6
                     bucket,
                     s3Client.serviceClientConfiguration().region().id(),
                     s3Key);
 
-<<<<<<< HEAD
-            log.info("S3 파일 업로드 성공: url={}", publicUrl);
-            return publicUrl;
-=======
             // CloudFront URL로 변환하여 반환
             String cloudFrontUrl = storagePathProvider.getCloudFrontImageUrl(s3DirectUrl);
 
             log.info("S3 파일 업로드 성공: s3DirectUrl={}, cloudFrontUrl={}", s3DirectUrl, cloudFrontUrl);
             return cloudFrontUrl; // CloudFront URL 반환
->>>>>>> 521337d6
 
         } catch (IOException e) {
             log.error("S3 파일 스트림 처리 중 오류 발생", e);
