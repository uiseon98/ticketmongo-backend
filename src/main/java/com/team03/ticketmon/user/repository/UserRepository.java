package com.team03.ticketmon.user.repository;

import com.team03.ticketmon.user.domain.entity.UserEntity;
import org.jetbrains.annotations.NotNull;
import org.springframework.data.jpa.repository.JpaRepository;
import org.springframework.stereotype.Repository;
import java.util.List;
import java.util.Optional;

@Repository
public interface UserRepository extends JpaRepository<UserEntity, Long> {
    boolean existsByEmail(String email);
    boolean existsByUsername(String username);
    boolean existsByNickname(String nickname);
    @NotNull Optional<UserEntity> findById(@NotNull Long id);
    Optional<UserEntity> findByUsername(String username);
    Optional<UserEntity> findByEmail(String email);
<<<<<<< HEAD
=======
    Optional<UserEntity> findFirstByUsernameOrEmailOrNickname(String username, String email, String nickname);
>>>>>>> 66718b8c

    // 특정 Role을 가진 UserEntity 목록을 조회 (AdminSellerService에서 사용)
    List<UserEntity> findByRole(UserEntity.Role role);
}<|MERGE_RESOLUTION|>--- conflicted
+++ resolved
@@ -15,10 +15,7 @@
     @NotNull Optional<UserEntity> findById(@NotNull Long id);
     Optional<UserEntity> findByUsername(String username);
     Optional<UserEntity> findByEmail(String email);
-<<<<<<< HEAD
-=======
     Optional<UserEntity> findFirstByUsernameOrEmailOrNickname(String username, String email, String nickname);
->>>>>>> 66718b8c
 
     // 특정 Role을 가진 UserEntity 목록을 조회 (AdminSellerService에서 사용)
     List<UserEntity> findByRole(UserEntity.Role role);
