--- conflicted
+++ resolved
@@ -36,16 +36,13 @@
     implementation 'org.springframework.boot:spring-boot-starter-security'
     implementation 'org.springframework.boot:spring-boot-starter-web'
     implementation 'org.springdoc:springdoc-openapi-starter-webmvc-ui:2.8.9'    // SpringDoc: Swagger UI 자동 문서화 도구 (OpenAPI 3 기반)
-<<<<<<< HEAD
     implementation "io.supabase:storage-java:1.1.0" // Supabase Storage 사용을 위한 Java SDK (파일 업로드/조회 등 API 지원)
     // Spring Boot 3.x 환경에서 S3 자동 구성 사용
     implementation 'io.awspring.cloud:spring-cloud-aws-starter-s3:3.4.0'  // S3 마이그레이션 대비
 //    implementation 'software.amazon.awssdk:s3:2.31.63' // S3Config에서 직접 S3Client 쓸 때 명시적 추가 (IDE 인식 문제 방지)
     // .env 파일 로드를 위한 의존성 추가
     implementation 'io.github.cdimascio:dotenv-java:3.2.0' // 최신 버전을 확인하고 사용하세요.
-=======
 //    implementation 'org.springframework.boot:spring-boot-starter-oauth2-client'
->>>>>>> 2266cde4
     compileOnly 'org.projectlombok:lombok'
     developmentOnly 'org.springframework.boot:spring-boot-devtools'
     runtimeOnly 'com.mysql:mysql-connector-j'
