name: Deploy to EC2

on:
  workflow_run:
<<<<<<< HEAD
    workflows: [ "Backend CI Pipeline" ]
    types: [ completed ]
  workflow_dispatch:

jobs:
  deploy:
=======
    workflows: [ "Backend CI Pipeline" ]    # CI 성공시 자동 트리거
    types: [ completed ]
  workflow_dispatch:                        # 수동 실행도 가능

jobs:
  deploy:
    # 자동 실행 시 CI 성공할 때만 진행, 수동 실행은 무조건 진행
>>>>>>> 558e839f
    if: ${{ github.event.workflow_run.conclusion == 'success' || github.event_name == 'workflow_dispatch' }}
    runs-on: ubuntu-latest

    steps:
      - name: Deploy Docker container to EC2
        uses: appleboy/ssh-action@v0.1.6
        with:
<<<<<<< HEAD
          host: ${{ secrets.EC2_HOST }}
          username: ${{ secrets.EC2_USER }}
          key: ${{ secrets.EC2_KEY }}
=======
          host: ${{ secrets.EC2_HOST }}          # EC2 퍼블릭 IP
          username: ${{ secrets.EC2_USER }}      # EC2 유저명 (ubuntu)
          key: ${{ secrets.EC2_KEY }}            # EC2 프라이빗 키 (.pem 내용)
>>>>>>> 558e839f
          port: 22
          script: |
            set -xe
            echo "===== Docker Login ====="
            echo "${{ secrets.GITHUB_TOKEN }}" | docker login ghcr.io -u "${{ github.actor }}" --password-stdin

            echo "===== Docker Pull ====="
<<<<<<< HEAD
            docker pull ghcr.io/${{ github.repository }}:latest
=======
            docker pull ghcr.io/uiseon98/ticketmongo-backend:latest
>>>>>>> 558e839f

            echo "===== Stop/Remove Old Container ====="
            docker stop ticketmon-backend || true
            docker rm ticketmon-backend || true

            echo "===== Run New Container ====="
            docker run -d --name ticketmon-backend -p 80:8080 \
              -e SPRING_PROFILES_ACTIVE=prod \
              -e DB_URL="${{ secrets.DB_URL }}" \
              -e DB_USERNAME="${{ secrets.DB_USERNAME }}" \
              -e DB_PASSWORD="${{ secrets.DB_PASSWORD }}" \
              -e AWS_ACCESS_KEY_ID="${{ secrets.AWS_ACCESS_KEY_ID }}" \
              -e AWS_SECRET_ACCESS_KEY="${{ secrets.AWS_SECRET_ACCESS_KEY }}" \
<<<<<<< HEAD
              -e JWT_SECRET_KEY="${{ secrets.JWT_SECRET_KEY }}" \
              -e JWT_ACCESS_EXPIRATION_MS="${{ secrets.JWT_ACCESS_EXPIRATION_MS }}" \
              -e JWT_REFRESH_EXPIRATION_MS="${{ secrets.JWT_REFRESH_EXPIRATION_MS }}" \
              -e BASE_URL="${{ secrets.BASE_URL }}" \
              -e FRONT_BASE_URL="${{ secrets.FRONT_BASE_URL }}" \
              ghcr.io/${{ github.repository }}:latest
            echo "🎉 배포 완료!"
=======
              -e BASE_URL="${{ secrets.BASE_URL }}" \
              -e FRONT_BASE_URL="${{ secrets.FRONT_BASE_URL }}" \
              ghcr.io/uiseon98/ticketmongo-backend:latest
>>>>>>> 558e839f
<|MERGE_RESOLUTION|>--- conflicted
+++ resolved
@@ -2,22 +2,13 @@
 
 on:
   workflow_run:
-<<<<<<< HEAD
     workflows: [ "Backend CI Pipeline" ]
     types: [ completed ]
   workflow_dispatch:
 
 jobs:
   deploy:
-=======
-    workflows: [ "Backend CI Pipeline" ]    # CI 성공시 자동 트리거
-    types: [ completed ]
-  workflow_dispatch:                        # 수동 실행도 가능
 
-jobs:
-  deploy:
-    # 자동 실행 시 CI 성공할 때만 진행, 수동 실행은 무조건 진행
->>>>>>> 558e839f
     if: ${{ github.event.workflow_run.conclusion == 'success' || github.event_name == 'workflow_dispatch' }}
     runs-on: ubuntu-latest
 
@@ -25,15 +16,10 @@
       - name: Deploy Docker container to EC2
         uses: appleboy/ssh-action@v0.1.6
         with:
-<<<<<<< HEAD
           host: ${{ secrets.EC2_HOST }}
           username: ${{ secrets.EC2_USER }}
           key: ${{ secrets.EC2_KEY }}
-=======
-          host: ${{ secrets.EC2_HOST }}          # EC2 퍼블릭 IP
-          username: ${{ secrets.EC2_USER }}      # EC2 유저명 (ubuntu)
-          key: ${{ secrets.EC2_KEY }}            # EC2 프라이빗 키 (.pem 내용)
->>>>>>> 558e839f
+
           port: 22
           script: |
             set -xe
@@ -41,11 +27,8 @@
             echo "${{ secrets.GITHUB_TOKEN }}" | docker login ghcr.io -u "${{ github.actor }}" --password-stdin
 
             echo "===== Docker Pull ====="
-<<<<<<< HEAD
             docker pull ghcr.io/${{ github.repository }}:latest
-=======
-            docker pull ghcr.io/uiseon98/ticketmongo-backend:latest
->>>>>>> 558e839f
+
 
             echo "===== Stop/Remove Old Container ====="
             docker stop ticketmon-backend || true
@@ -59,7 +42,6 @@
               -e DB_PASSWORD="${{ secrets.DB_PASSWORD }}" \
               -e AWS_ACCESS_KEY_ID="${{ secrets.AWS_ACCESS_KEY_ID }}" \
               -e AWS_SECRET_ACCESS_KEY="${{ secrets.AWS_SECRET_ACCESS_KEY }}" \
-<<<<<<< HEAD
               -e JWT_SECRET_KEY="${{ secrets.JWT_SECRET_KEY }}" \
               -e JWT_ACCESS_EXPIRATION_MS="${{ secrets.JWT_ACCESS_EXPIRATION_MS }}" \
               -e JWT_REFRESH_EXPIRATION_MS="${{ secrets.JWT_REFRESH_EXPIRATION_MS }}" \
@@ -67,8 +49,3 @@
               -e FRONT_BASE_URL="${{ secrets.FRONT_BASE_URL }}" \
               ghcr.io/${{ github.repository }}:latest
             echo "🎉 배포 완료!"
-=======
-              -e BASE_URL="${{ secrets.BASE_URL }}" \
-              -e FRONT_BASE_URL="${{ secrets.FRONT_BASE_URL }}" \
-              ghcr.io/uiseon98/ticketmongo-backend:latest
->>>>>>> 558e839f
